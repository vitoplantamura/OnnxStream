//
// The Stable Diffusion 1.5 implementation in this file is based on these two projects:
// https://github.com/fengwang/Stable-Diffusion-NCNN and https://github.com/EdVince/Stable-Diffusion-NCNN
// The original code was modified to use OnnxStream instead of NCNN.
//

#define USE_NCNN 0
#define USE_ONNXSTREAM 1
#define UNET_MODEL(a,b) a

#ifdef _WIN32
#define NOMINMAX
#include <windows.h>
#include <psapi.h>
#include <lmcons.h>   // for UNLEN
#elif defined(__linux__)
#include <unistd.h>   // for sysconf()
#include <pwd.h>      // for getpwuid
#endif

#include <algorithm>
#include <cmath>
#include <climits>
#include <cstdint>
#include <cstdio>
#include <ctime>
#include <fstream>
#include <iostream>
#include <map>
#include <numeric>
#include <random>
#include <regex>
#include <stack>
#include <string>
#include <unordered_map>
#include <unordered_set>
#include <vector>
#include <cstring>
#include <filesystem>
#include <regex>

#ifdef __ANDROID__
#include <sys/resource.h>
#endif

#ifdef USE_LIBPNG
#include <png.h>
#endif

#ifdef USE_LIBJPEGTURBO
#include "jpeglib.h"
#include "jerror.h"
#endif

#if USE_NCNN
#include "benchmark.h"
#include "net.h"
#endif

#define SHOW_LONG_TIME_MS(a) std::cout << static_cast<long>(a) << "ms" << std::endl;

#if USE_ONNXSTREAM
#include "onnxstream.h"
using namespace onnxstream;
#endif

struct MainArgs
{
    std::string m_path_with_slash = "./";
    std::string m_path_safe = "";
    bool m_ops_printf = false;
    std::string m_output = "./result.png";
    std::string m_decode_latents = "";
    std::string m_prompt = "a photo of an astronaut riding a horse on mars";
    std::string m_neg_prompt = "ugly, blurry";
    std::string m_steps = "10";
    std::string m_seed = std::to_string(std::time(0) % 1024 * 1024);
    std::string m_save_latents = "";
    bool m_decoder_calibrate = false;
    bool m_rpi = false;
    bool m_xl = false;
    bool m_turbo = false;
    bool m_tiled = true;
    bool m_rpi_lowmem = false;
    bool m_ram = false;
    char m_download = 'a';
    bool m_decode_im = false;
    bool m_preview_im = false;
    bool m_preview_8x = false;
    std::string m_curl_parallel = "16";
    std::string m_res = "";
    std::string m_threads = "";

    // calculated:
    unsigned int m_latw = 512 / 8, m_lath = 512 / 8;
};

static MainArgs g_main_args;

static unsigned n_threads = 0;

#if !USE_NCNN

namespace ncnn // NOTE: some parts of this code are taken from the original NCNN library.
{
    class Mat // WARNING: the original is (somewhat) like a shared pointer.
    {
    public:

        tensor_vector<float> v;

        int dims;

        int w;
        int h;
        int d;
        int c;

        size_t cstep;

    public:

        enum PixelType
        {
            PIXEL_RGB = 1
        };

    public:

        Mat()
            : dims(0), w(1), h(1), d(1), c(1), cstep(0)
        {
            create();
        }

        Mat(int _w)
            : dims(1), w(_w), h(1), d(1), c(1), cstep(_w)
        {
            create();
        }

        Mat(int _w, int _h)
            : dims(2), w(_w), h(_h), d(1), c(1), cstep(_w* _h)
        {
            create();
        }

        Mat(int _w, int _h, int _c)
            : dims(3), w(_w), h(_h), d(1), c(_c), cstep(_w* _h)
        {
            create();
        }

        Mat(int _w, int _h, int _d, int _c)
            : dims(4), w(_w), h(_h), d(_d), c(_c), cstep(_w* _h* _d)
        {
            create();
        }

        Mat(int _w, int _h, int _c, void* _data)
            : Mat(_w, _h, _c)
        {
            memcpy(v.data(), _data, total() * sizeof(float));
        }

    private:

        void create()
        {
            size_t size = total();
            tensor_vector<float> data = create_tensor_vector<float>(size);
            v = std::move(data);
        }

    public:

        size_t total() const
        {
            return cstep * c;
        }

        float& operator[](size_t i)
        {
            return v[i];
        }

        const float& operator[](size_t i) const
        {
            return v[i];
        }

        template<typename T>
        operator T* ()
        {
            if constexpr (!std::is_same<T, float>::value) throw std::invalid_argument("invalid type");
            return (T*)v.data();
        }

        template<typename T>
        operator const T* () const
        {
            if constexpr (!std::is_same<T, float>::value) throw std::invalid_argument("invalid type");
            return (const T*)v.data();
        }

        void fill(float _val)
        {
            for (auto& e : v)
                e = _val;
        }

        float* channel(int _c) // WARNING: different from the original.
        {
            return v.data() + _c * cstep;
        }

    public:

        void substract_mean_normalize(const float* mean_vals, const float* norm_vals)
        {
            for (size_t i = 0; i < c; i++)
            {
                float* ptr = channel(i);
                size_t size = total() / c;

                float mean = mean_vals ? mean_vals[i] : 0;
                float norm = norm_vals ? norm_vals[i] : 1;

                float scale = norm;
                float bias = -mean * norm;

                for (size_t j = 0; j < size; j++)
                    ptr[j] = ptr[j] * scale + bias;
            }
        }

        void to_pixels(unsigned char* rgb, int)
        {
#define SATURATE_CAST_UCHAR(X) (unsigned char)::std::min(::std::max((int)(X), 0), 255);

            float* ptr0 = channel(0);
            float* ptr1 = channel(1);
            float* ptr2 = channel(2);

            for (int y = 0; y < h; y++)
            {
                int remain = w;

                for (; remain > 0; remain--)
                {
                    rgb[0] = SATURATE_CAST_UCHAR(*ptr0);
                    rgb[1] = SATURATE_CAST_UCHAR(*ptr1);
                    rgb[2] = SATURATE_CAST_UCHAR(*ptr2);

                    rgb += 3;
                    ptr0++;
                    ptr1++;
                    ptr2++;
                }
            }

#undef SATURATE_CAST_UCHAR
        }
    };

    class MatInt
    {
    public:

        int w;

        tensor_vector<int> v;

        MatInt(int _w)
            : w(_w)
        {
            size_t size = w;
            tensor_vector<int> data = create_tensor_vector<int>(size);
            v = std::move(data);

        }

        template<typename T>
        operator T* ()
        {
            if constexpr (!std::is_same<T, int>::value) throw std::invalid_argument("invalid type");
            return (T*)v.data();
        }

        template<typename T>
        operator const T* () const
        {
            if constexpr (!std::is_same<T, int>::value) throw std::invalid_argument("invalid type");
            return (const T*)v.data();
        }

        void fill(int _val)
        {
            for (auto& e : v)
                e = _val;
        }
    };

    inline static double get_current_time()
    {
        using namespace std::chrono;
        return duration_cast<milliseconds>(system_clock::now().time_since_epoch()).count();
    }

    class Net
    {
    };

    class Extractor
    {
    };
}

#endif

#if USE_NCNN
namespace ncnn
{
    using MatInt = Mat;
}
#endif

inline static void save_image(std::uint8_t* img, unsigned w, unsigned h, int alpha, const std::string& file_name, const std::string& appendix = "") noexcept
{
    const char* last_dot = strrchr(file_name.c_str(), '.');
    const char* last_slash = std::max(strrchr(file_name.c_str(), '/'),
                                      strrchr(file_name.c_str(), '\\'));
    std::string ext, app;
    if (appendix.length()) {
        app = appendix;
        ext = last_dot > last_slash ? std::string(last_dot) : "";
              // filename has extension
    } else {
        app = ext = "";
    }
    const std::string extended_name = file_name + app + ext;

    // for latents decoding, parameters of generation are unknown,
    // safe model path is empty and comment will not be written
    const std::string options = !g_main_args.m_path_safe.length() ? "" :
                                g_main_args.m_prompt \
                                + (!g_main_args.m_neg_prompt.length() ? "" :
                                + "\nNegative prompt: " + g_main_args.m_neg_prompt)
                                + "\nSteps: " + g_main_args.m_steps
                                              + (!appendix.length() ? "" : " (" + appendix + ")")
                                + ", Seed: " + g_main_args.m_seed
                                + ", Size: " + g_main_args.m_res
                                + ", Model: \"" + g_main_args.m_path_safe + "\" "
                                                + (g_main_args.m_turbo ? "(SDXL-Turbo)" :
                                                   g_main_args.m_xl ? "(SDXL)" : "(SD 1.5)")
                                + ", Sampler: Euler Ancestral, Version: OnnxStream";

#ifdef USE_LIBJPEGTURBO
    // extention is in filename and is jpeg
    if (last_dot > last_slash &&
        (!strncasecmp(last_dot, ".jpg", 5)  ||              // comparing filename 
         !strncasecmp(last_dot, ".jpeg", 6) ||              // without appendix,
         !strncasecmp(last_dot, ".jpe", 5)))                // including terminating zero
    {
        if (alpha) {
            printf("Alpha channel removal is not implemented, refusing to save JPEG.\n");
            return;
        }

// following is adapted from https://github.com/libjpeg-turbo/libjpeg-turbo/blob/main/src/example.c
        int quality = 90;                                   // JPEG compression quality

        struct jpeg_compress_struct cinfo;
        struct jpeg_error_mgr jerr;
        JSAMPROW row_pointer;                               // *uint8_t
        int row_stride = w * 3;                             // row width in bytes

        FILE* fp = fopen(extended_name.c_str(), "wb");
        if (!fp) {
            printf("JPEG saving failed: could not create file '%s'.\n", extended_name.c_str());
            return;
        }

        cinfo.err = jpeg_std_error(&jerr);
        jpeg_create_compress(&cinfo);
        jpeg_stdio_dest(&cinfo, fp);

        cinfo.image_width  = w;
        cinfo.image_height = h;
        cinfo.input_components = 3;                         // R, G, B color channels
        cinfo.data_precision = 8;                           // bits per channel
        cinfo.in_color_space = JCS_RGB;                     // colorspace of generated image

        jpeg_set_defaults(&cinfo);
        jpeg_set_quality(&cinfo, quality, true);            // force baseline JPEG
        // For quality above 90, use 4:4:4 chroma subsampling (default is 4:2:0)
        if (quality >= 90) cinfo.comp_info[0].h_samp_factor = cinfo.comp_info[0].v_samp_factor = 1;

        jpeg_start_compress(&cinfo, true);                  // do write all tables

        if (options.length()) { // skip empty comment insertion
            // making a pair { key, value }, same as in png_set_text()
            // limiting length of value to 65535 - sizeof(WORD) - "parameters".length() - 2 trailing zeros
            // so that (WORD)length + comment fit to 65535 bytes
            const std::string comment = std::string("parameters\0", strlen("parameters") + 1)
                + options.substr(0, 65535 - 2 - strlen("parameters") - 1 - 1) + std::string("\0", 1);
            jpeg_write_marker(&cinfo, JPEG_COM, (const unsigned char*)comment.c_str(), comment.length());
        }

        while (cinfo.next_scanline < cinfo.image_height) {
            row_pointer = &img[cinfo.next_scanline * row_stride];
            jpeg_write_scanlines(&cinfo, &row_pointer, 1);  // number of lines
        }

        jpeg_finish_compress(&cinfo);
        fclose(fp);
        jpeg_destroy_compress(&cinfo);
        return;
    }
#endif   // USE_LIBJPEGTURBO

#ifdef USE_LIBPNG
// adapted from QEMU project, https://github.com/qemu/qemu/commit/9a0a119a382867dc9a5c2ae9348003bf79d84af2
    FILE* fp = fopen(extended_name.c_str(), "wb");
    if(fp) {
    png_struct* png_ptr = png_create_write_struct(PNG_LIBPNG_VER_STRING, 
                                                  nullptr,  // *error
                                                  nullptr,  // errors   handler callback
                                                  nullptr); // warnings handler callback
    if(png_ptr) {
    png_info* info_ptr = png_create_info_struct(png_ptr);
    if(info_ptr) {
        png_init_io(png_ptr, fp);
        png_set_IHDR(png_ptr, info_ptr, w, h, 8,
            alpha ? PNG_COLOR_TYPE_RGB_ALPHA : PNG_COLOR_TYPE_RGB,
            PNG_INTERLACE_NONE, PNG_COMPRESSION_TYPE_BASE, PNG_FILTER_TYPE_BASE);
        if (options.length()) { // skip empty comment insertion
            png_set_text(png_ptr,
                         info_ptr,
                         std::vector<png_text>{{.compression = PNG_TEXT_COMPRESSION_NONE,
                                                .key         = (char*)std::string("parameters").c_str(),
                                                .text        = (char*)options.c_str()}}.data(),
                         1);
        }
        png_write_info(png_ptr, info_ptr);
        w *= alpha ? 4 : 3;
        for (unsigned y = 0; y < h; y++)
        {
            png_write_row(png_ptr, (png_const_bytep)(img + y * w));
        }
    }
    png_write_end(png_ptr, info_ptr);
    png_destroy_write_struct(&png_ptr, &info_ptr);
    }
    fclose(fp);
    } else {   // fp == 0
        printf("PNG saving failed: could not create file '%s'.\n", extended_name.c_str());
    }
#else   // USE_LIBPNG

// adapted from https://github.com/miloyip/svpng/blob/master/svpng.inc
    constexpr unsigned t[] = { 0, 0x1db71064, 0x3b6e20c8, 0x26d930ac, 0x76dc4190, 0x6b6b51f4, 0x4db26158, 0x5005713c, 0xedb88320, 0xf00f9344, 0xd6d6a3e8, 0xcb61b38c, 0x9b64c2b0, 0x86d3d2d4, 0xa00ae278, 0xbdbdf21c };
    unsigned a = 1, b = 0, c, p = w * (alpha ? 4 : 3) + 1, x, y, i;
    FILE* fp = fopen(extended_name.c_str(), "wb");
    if (!fp) {
        printf("PNG saving failed: could not create file '%s'.\n", extended_name.c_str());
        return;
    }

    for (i = 0; i < 8; i++)
        fputc(("\x89PNG\r\n\32\n")[i], fp);;

    {
        {
            fputc((13) >> 24, fp);
            fputc(((13) >> 16) & 255, fp);
            fputc(((13) >> 8) & 255, fp);
            fputc((13) & 255, fp);
        }
        c = ~0U;

        for (i = 0; i < 4; i++)
        {
            fputc(("IHDR")[i], fp);
            c ^= (("IHDR")[i]);
            c = (c >> 4) ^ t[c & 15];
            c = (c >> 4) ^ t[c & 15];
        }
    }
    {
        {
            fputc((w) >> 24, fp);
            c ^= ((w) >> 24);
            c = (c >> 4) ^ t[c & 15];
            c = (c >> 4) ^ t[c & 15];
        }
        {
            fputc(((w) >> 16) & 255, fp);
            c ^= (((w) >> 16) & 255);
            c = (c >> 4) ^ t[c & 15];
            c = (c >> 4) ^ t[c & 15];
        }
        {
            fputc(((w) >> 8) & 255, fp);
            c ^= (((w) >> 8) & 255);
            c = (c >> 4) ^ t[c & 15];
            c = (c >> 4) ^ t[c & 15];
        }
        {
            fputc((w) & 255, fp);
            c ^= ((w) & 255);
            c = (c >> 4) ^ t[c & 15];
            c = (c >> 4) ^ t[c & 15];
        }
    }
    {
        {
            fputc((h) >> 24, fp);
            c ^= ((h) >> 24);
            c = (c >> 4) ^ t[c & 15];
            c = (c >> 4) ^ t[c & 15];
        }
        {
            fputc(((h) >> 16) & 255, fp);
            c ^= (((h) >> 16) & 255);
            c = (c >> 4) ^ t[c & 15];
            c = (c >> 4) ^ t[c & 15];
        }
        {
            fputc(((h) >> 8) & 255, fp);
            c ^= (((h) >> 8) & 255);
            c = (c >> 4) ^ t[c & 15];
            c = (c >> 4) ^ t[c & 15];
        }
        {
            fputc((h) & 255, fp);
            c ^= ((h) & 255);
            c = (c >> 4) ^ t[c & 15];
            c = (c >> 4) ^ t[c & 15];
        }
    }
    {
        fputc(8, fp);
        c ^= (8);
        c = (c >> 4) ^ t[c & 15];
        c = (c >> 4) ^ t[c & 15];
    }
    {
        fputc(alpha ? 6 : 2, fp);
        c ^= (alpha ? 6 : 2);
        c = (c >> 4) ^ t[c & 15];
        c = (c >> 4) ^ t[c & 15];
    }

    for (i = 0; i < 3; i++)
    {
        fputc(("\0\0\0")[i], fp);
        c ^= (("\0\0\0")[i]);
        c = (c >> 4) ^ t[c & 15];
        c = (c >> 4) ^ t[c & 15];
    }

    {
        fputc((~c) >> 24, fp);
        fputc(((~c) >> 16) & 255, fp);
        fputc(((~c) >> 8) & 255, fp);
        fputc((~c) & 255, fp);
    }

    if (options.length()) { // skip empty comment insertion
        // making a pair { key, value }, same as in png_set_text()
        const std::string comment = std::string("parameters\0", strlen("parameters") + 1) + options;

        // writing comment chunk: length + "tEXt" + comment + checksum
        {
            {
                fputc( (comment.length()) >> 24       , fp);
                fputc(((comment.length()) >> 16) & 255, fp);
                fputc(((comment.length()) >> 8 ) & 255, fp);
                fputc( (comment.length()) & 255       , fp);
            }

        c = ~0U;

            for (i = 0; i < 4; i++)              // tEXt
            {
                fputc(("tEXt")[i], fp);
                c ^= (("tEXt")[i]);
                c = (c >> 4) ^ t[c & 15];
                c = (c >> 4) ^ t[c & 15];
            }
        }

        for (i = 0; i < comment.length(); i++)   // comment
        {
            fputc(comment[i], fp);
            c ^= (comment[i]);
            c = (c >> 4) ^ t[c & 15];
            c = (c >> 4) ^ t[c & 15];
        }

        {                                        // comment chunk checksum
            fputc((~c) >> 24, fp);
            fputc(((~c) >> 16) & 255, fp);
            fputc(((~c) >> 8) & 255, fp);
            fputc((~c) & 255, fp);
        }
    } // end of comment chunk

    {
        {
            fputc((2 + h * (5 + p) + 4) >> 24, fp);
            fputc(((2 + h * (5 + p) + 4) >> 16) & 255, fp);
            fputc(((2 + h * (5 + p) + 4) >> 8) & 255, fp);
            fputc((2 + h * (5 + p) + 4) & 255, fp);
        }
        c = ~0U;

        for (i = 0; i < 4; i++)
        {
            fputc(("IDAT")[i], fp);
            c ^= (("IDAT")[i]);
            c = (c >> 4) ^ t[c & 15];
            c = (c >> 4) ^ t[c & 15];
        }
    }

    for (i = 0; i < 2; i++)
    {
        fputc(("\x78\1")[i], fp);
        c ^= (("\x78\1")[i]);
        c = (c >> 4) ^ t[c & 15];
        c = (c >> 4) ^ t[c & 15];
    }

    for (y = 0; y < h; y++)
    {
        {
            fputc(y == h - 1, fp);
            c ^= (y == h - 1);
            c = (c >> 4) ^ t[c & 15];
            c = (c >> 4) ^ t[c & 15];
        }
        {
            {
                fputc((p) & 255, fp);
                c ^= ((p) & 255);
                c = (c >> 4) ^ t[c & 15];
                c = (c >> 4) ^ t[c & 15];
            }
            {
                fputc(((p) >> 8) & 255, fp);
                c ^= (((p) >> 8) & 255);
                c = (c >> 4) ^ t[c & 15];
                c = (c >> 4) ^ t[c & 15];
            }
        }
        {
            {
                fputc((~p) & 255, fp);
                c ^= ((~p) & 255);
                c = (c >> 4) ^ t[c & 15];
                c = (c >> 4) ^ t[c & 15];
            }
            {
                fputc(((~p) >> 8) & 255, fp);
                c ^= (((~p) >> 8) & 255);
                c = (c >> 4) ^ t[c & 15];
                c = (c >> 4) ^ t[c & 15];
            }
        }
        {
            {
                fputc(0, fp);
                c ^= (0);
                c = (c >> 4) ^ t[c & 15];
                c = (c >> 4) ^ t[c & 15];
            }
            a = (a + (0)) % 65521;
            b = (b + a) % 65521;
        }

        for (x = 0; x < p - 1; x++, img++)
        {
            {
                fputc(*img, fp);
                c ^= (*img);
                c = (c >> 4) ^ t[c & 15];
                c = (c >> 4) ^ t[c & 15];
            }
            a = (a + (*img)) % 65521;
            b = (b + a) % 65521;
        }
    }

    {
        {
            fputc(((b << 16) | a) >> 24, fp);
            c ^= (((b << 16) | a) >> 24);
            c = (c >> 4) ^ t[c & 15];
            c = (c >> 4) ^ t[c & 15];
        }
        {
            fputc((((b << 16) | a) >> 16) & 255, fp);
            c ^= ((((b << 16) | a) >> 16) & 255);
            c = (c >> 4) ^ t[c & 15];
            c = (c >> 4) ^ t[c & 15];
        }
        {
            fputc((((b << 16) | a) >> 8) & 255, fp);
            c ^= ((((b << 16) | a) >> 8) & 255);
            c = (c >> 4) ^ t[c & 15];
            c = (c >> 4) ^ t[c & 15];
        }
        {
            fputc(((b << 16) | a) & 255, fp);
            c ^= (((b << 16) | a) & 255);
            c = (c >> 4) ^ t[c & 15];
            c = (c >> 4) ^ t[c & 15];
        }
    }

    {
        fputc((~c) >> 24, fp);
        fputc(((~c) >> 16) & 255, fp);
        fputc(((~c) >> 8) & 255, fp);
        fputc((~c) & 255, fp);
    }

    {
        {
            fputc((0) >> 24, fp);
            fputc(((0) >> 16) & 255, fp);
            fputc(((0) >> 8) & 255, fp);
            fputc((0) & 255, fp);
        }
        c = ~0U;

        for (i = 0; i < 4; i++)
        {
            fputc(("IEND")[i], fp);
            c ^= (("IEND")[i]);
            c = (c >> 4) ^ t[c & 15];
            c = (c >> 4) ^ t[c & 15];
        }
    }

    {
        fputc((~c) >> 24, fp);
        fputc(((~c) >> 16) & 255, fp);
        fputc(((~c) >> 8) & 255, fp);
        fputc((~c) & 255, fp);
    }

    fclose(fp);
#endif   // USE_LIBPNG
}

void print_max_dist(ncnn::Mat& first, ncnn::Mat& second)
{
    if (first.total() == second.total())
    {
        const int size = (int)first.total();
        float d = 0;
        for (int i = 0; i < size; i++)
        {
            float a = first[i];
            float b = second[i];
            float x = std::abs(a - b);
            if (x > d)
                d = x;
        }
        printf(" ========> %f <======== ", d);
    }
}

inline static void up8x(uint8_t* dst, const uint8_t* src, unsigned w, unsigned h)
{
    const unsigned src_width = w * 3;
    for (unsigned y = 0; y < h; y++) {
        for (unsigned y8 = 0; y8 < 7; y8++) {
            for (unsigned x = 0; x < w; x++) { // row of x8 pixels
                const uint8_t r = *src++, g = *src++, b = *src++;
                *(dst++) = r; *(dst++) = g; *(dst++) = b;
                *(dst++) = r; *(dst++) = g; *(dst++) = b;
                *(dst++) = r; *(dst++) = g; *(dst++) = b;
                *(dst++) = r; *(dst++) = g; *(dst++) = b;
                *(dst++) = r; *(dst++) = g; *(dst++) = b;
                *(dst++) = r; *(dst++) = g; *(dst++) = b;
                *(dst++) = r; *(dst++) = g; *(dst++) = b;
                *(dst++) = r; *(dst++) = g; *(dst++) = b;
            }
            src -= src_width; // repeat row 7 times
        }
        for (unsigned x = 0; x < w; x++) { // 8th time
            const uint8_t r = *src++, g = *src++, b = *src++;
            *(dst++) = r; *(dst++) = g; *(dst++) = b;
            *(dst++) = r; *(dst++) = g; *(dst++) = b;
            *(dst++) = r; *(dst++) = g; *(dst++) = b;
            *(dst++) = r; *(dst++) = g; *(dst++) = b;
            *(dst++) = r; *(dst++) = g; *(dst++) = b;
            *(dst++) = r; *(dst++) = g; *(dst++) = b;
            *(dst++) = r; *(dst++) = g; *(dst++) = b;
            *(dst++) = r; *(dst++) = g; *(dst++) = b;
        }
    }
}

inline static void sd_preview(ncnn::Mat& sample, const std::string& filename, const std::string& appendix)
{
// adapted from https://github.com/leejet/stable-diffusion.cpp/pull/454
    // https://github.com/comfyanonymous/ComfyUI/blob/master/comfy/latent_formats.py#L20-L26
    constexpr float sd_latent_rgb_proj[4][3] = {
        {0.3512f, 0.2297f, 0.3227f},
        {0.3250f, 0.4974f, 0.2350f},
        {-0.2829f, 0.1762f, 0.2721f},
        {-0.2120f, -0.2616f, -0.7177f}};

    unsigned width = sample.w, height = sample.h;
    ncnn::Mat res = ncnn::Mat(width, height, 3);
    float *rp = res.channel(0),
          *gp = res.channel(1),
          *bp = res.channel(2);
    float *c0 = sample.channel(0),
          *c1 = sample.channel(1),
          *c2 = sample.channel(2),
          *c3 = sample.channel(3);
    for (unsigned y = 0; y < height; y++) {
        for (unsigned x = 0; x < width; x++) {
            float value = *(c0++);
            float r = value * sd_latent_rgb_proj[0][0];
            float g = value * sd_latent_rgb_proj[0][1];
            float b = value * sd_latent_rgb_proj[0][2];

            value = *(c1++);
            r += value * sd_latent_rgb_proj[1][0];
            g += value * sd_latent_rgb_proj[1][1];
            b += value * sd_latent_rgb_proj[1][2];

            value = *(c2++);
            r += value * sd_latent_rgb_proj[2][0];
            g += value * sd_latent_rgb_proj[2][1];
            b += value * sd_latent_rgb_proj[2][2];

            value = *(c3++);
            *(rp++) = r + value * sd_latent_rgb_proj[3][0];
            *(gp++) = g + value * sd_latent_rgb_proj[3][1];
            *(bp++) = b + value * sd_latent_rgb_proj[3][2];
        }
    }

    // range -1 .. 1 => 0 .. 255
    constexpr float bias[3] =   { -1.f, -1.f, -1.f };
    constexpr float factor[3] = { 127.5f, 127.5f, 127.5f };
    res.substract_mean_normalize(bias, factor);

    std::vector<std::uint8_t> buffer,  buffer8;
    buffer.resize( width * height * 3 );
    res.to_pixels(buffer.data(), ncnn::Mat::PIXEL_RGB);
    if (g_main_args.m_preview_8x) {
        buffer8.resize( width * height * 3 << 6 );
        up8x(buffer8.data(), buffer.data(), width, height);
        width <<= 3;
        height <<= 3;
        buffer = buffer8;
    }
    save_image(buffer.data(), width, height, 0, filename, appendix);
}

inline static void sdxl_preview(ncnn::Mat& sample, const std::string& filename, const std::string& appendix)
{
// adapted from https://github.com/leejet/stable-diffusion.cpp/pull/454
    // https://github.com/comfyanonymous/ComfyUI/blob/master/comfy/latent_formats.py#L33-L39
    constexpr float sdxl_latent_rgb_proj[4][3] = {
        {0.3651f, 0.4232f, 0.4341f},
        {-0.2533f, -0.0042f, 0.1068f},
        {0.1076f, 0.1111f, -0.0362f},
        {-0.3165f, -0.2492f, -0.2188f}};

    unsigned width = sample.w, height = sample.h;
    ncnn::Mat res = ncnn::Mat(width, height, 3);
    float *rp = res.channel(0),
          *gp = res.channel(1),
          *bp = res.channel(2);
    float *c0 = sample.channel(0),
          *c1 = sample.channel(1),
          *c2 = sample.channel(2),
          *c3 = sample.channel(3);
    for (unsigned y = 0; y < height; y++) {
        for (unsigned x = 0; x < width; x++) {
            float value = *(c0++);
            float r = value * sdxl_latent_rgb_proj[0][0];
            float g = value * sdxl_latent_rgb_proj[0][1];
            float b = value * sdxl_latent_rgb_proj[0][2];

            value = *(c1++);
            r += value * sdxl_latent_rgb_proj[1][0];
            g += value * sdxl_latent_rgb_proj[1][1];
            b += value * sdxl_latent_rgb_proj[1][2];

            value = *(c2++);
            r += value * sdxl_latent_rgb_proj[2][0];
            g += value * sdxl_latent_rgb_proj[2][1];
            b += value * sdxl_latent_rgb_proj[2][2];

            value = *(c3++);
            *(rp++) = r + value * sdxl_latent_rgb_proj[3][0];
            *(gp++) = g + value * sdxl_latent_rgb_proj[3][1];
            *(bp++) = b + value * sdxl_latent_rgb_proj[3][2];
        }
    }

    constexpr float bias[3] =   { -1.f, -1.f, -1.f };
    constexpr float factor[3] = { 127.5f, 127.5f, 127.5f };
    res.substract_mean_normalize(bias, factor);

    std::vector<std::uint8_t> buffer, buffer8;
    buffer.resize( width * height * 3 );
    res.to_pixels(buffer.data(), ncnn::Mat::PIXEL_RGB);
    if (g_main_args.m_preview_8x) {
        buffer8.resize( width * height * 3 << 6 );
        up8x(buffer8.data(), buffer.data(), width, height);
        width <<= 3;
        height <<= 3;
        buffer = buffer8;
    }
    save_image(buffer.data(), width, height, 0, filename, appendix);
}

inline static ncnn::Mat decoder_solver(ncnn::Mat& sample)
{
#if USE_NCNN
    ncnn::Net net;
    {
        if (n_threads) net.opt.num_threads = n_threads;
        net.opt.use_vulkan_compute = false;
        net.opt.use_winograd_convolution = false;
        net.opt.use_sgemm_convolution = false;
        net.opt.use_fp16_packed = true;
        net.opt.use_fp16_storage = true;
        net.opt.use_fp16_arithmetic = true;
        net.opt.use_packing_layout = true;
        net.load_param("assets/AutoencoderKL-512-512-fp16-opt.param");
        net.load_model("assets/AutoencoderKL-fp16.bin");
    }
#endif
    ncnn::Mat x_samples_ddim;
    {
        constexpr float factor[4] = { 5.48998f, 5.48998f, 5.48998f, 5.48998f };
        sample.substract_mean_normalize(0, factor);

        {
#if USE_NCNN
            ncnn::Extractor ex = net.create_extractor();
            ex.set_light_mode(true);
            ex.input("input.1", sample);
            ex.extract("815", x_samples_ddim);
#endif

#if USE_ONNXSTREAM
            {
                Model model(n_threads);

                model.m_ops_printf = g_main_args.m_ops_printf;
                
                model.set_weights_provider(DiskNoCacheWeightsProvider());

                model.read_range_data((g_main_args.m_path_with_slash + "vae_decoder_qu8/range_data.txt").c_str());
                
                if (!g_main_args.m_rpi_lowmem)
                    model.m_use_fp16_arithmetic = true;
                else if (!g_main_args.m_decoder_calibrate)
                    model.m_use_uint8_arithmetic = true;

                if (g_main_args.m_decoder_calibrate)
                    model.m_range_data_calibrate = true;

                model.read_file((g_main_args.m_path_with_slash + "vae_decoder_" + (model.m_use_fp16_arithmetic ? "fp16" : "qu8") + "/model.txt").c_str());

                if (g_main_args.m_rpi)
                    model.m_use_fp16_arithmetic = false;

                tensor_vector<float> sample_v((float*)sample, (float*)sample + sample.total());

                Tensor t;
                t.m_name = "input_2E_1";
                t.m_shape = { 1, 4, 64, 64 };
                t.set_vector(std::move(sample_v));
                model.push_tensor(std::move(t));

                model.run();

                if (g_main_args.m_decoder_calibrate)
                    model.write_range_data((g_main_args.m_path_with_slash + "vae_decoder_qu8/range_data.txt").c_str());

                ncnn::Mat res(512, 512, 3);
                memcpy((float*)res, model.m_data[0].get_vector<float>().data(), res.total() * sizeof(float));

                print_max_dist(res, x_samples_ddim);

                x_samples_ddim = res;
            }
#endif
        }

        constexpr float _mean_[3] = { -1.0f, -1.0f, -1.0f };
        constexpr float _norm_[3] = { 127.5f, 127.5f, 127.5f };
        x_samples_ddim.substract_mean_normalize(_mean_, _norm_);
    }
    return x_samples_ddim;
}

static inline ncnn::Mat randn_4_w_h(int seed, int w, int h)
{
    std::vector<float> arr;
    {
        std::mt19937 gen{ static_cast<unsigned int>(seed) };
        std::normal_distribution<float> d{ 0.0f, 1.0f };
        arr.resize(w * h * 4);
        std::for_each(arr.begin(), arr.end(), [&](float& x)
        {
            x = d(gen);
        });
    }
    ncnn::Mat x_mat(w, h, 4, reinterpret_cast<void*>(arr.data()));

#if USE_NCNN
    return x_mat.clone();
#else
    return x_mat;
#endif
}

class SDXLParams
{
public:

    tensor_vector<float> m_prompt_embeds;
    tensor_vector<float> m_prompt_embeds_neg;
    tensor_vector<float> m_pooled_prompt_embeds;
    tensor_vector<float> m_pooled_prompt_embeds_neg;
};

static inline ncnn::Mat CFGDenoiser_CompVisDenoiser(ncnn::Net& net, float const* log_sigmas, ncnn::Mat& input, float sigma, const ncnn::Mat& cond, const ncnn::Mat& uncond, SDXLParams* sdxl_params, Model& model)
{
    // get_scalings
    float c_out = -1.0 * sigma;
    float c_in = 1.0 / std::sqrt(sigma * sigma + 1);
    // sigma_to_t
    float log_sigma = std::log(sigma);
    std::vector<float> dists(1000);

    for (int i = 0; i < 1000; i++)
    {
        if (log_sigma - log_sigmas[i] >= 0)
            dists[i] = 1;

        else
            dists[i] = 0;

        if (i == 0) continue;

        dists[i] += dists[i - 1];
    }

    int low_idx = std::min(int(std::max_element(dists.begin(), dists.end()) - dists.begin()), 1000 - 2);
    int high_idx = low_idx + 1;
    float low = log_sigmas[low_idx];
    float high = log_sigmas[high_idx];
    float w = (low - log_sigma) / (low - high);
    w = std::max(0.f, std::min(1.f, w));
    float t = (1 - w) * low_idx + w * high_idx;
    ncnn::Mat t_mat(1);
    t_mat[0] = t;
    ncnn::Mat c_in_mat(1);
    c_in_mat[0] = c_in;
    ncnn::Mat c_out_mat(1);
    c_out_mat[0] = c_out;

    auto run_inference = [&net, &input, &t_mat, &c_in_mat, &c_out_mat, &sdxl_params, &cond, &uncond, &model](ncnn::Mat& output, const ncnn::Mat& cond_mat) {

#if USE_NCNN
        ncnn::Extractor ex = net.create_extractor();
        ex.set_light_mode(true);
        ex.input("in0", input);
        ex.input("in1", t_mat);
        ex.input("in2", cond_mat);
        ex.input("c_in", c_in_mat);
        ex.input("c_out", c_out_mat);
        ex.extract("outout", output);
#endif

#if USE_ONNXSTREAM
        {
            if (!sdxl_params)
            {
                tensor_vector<float> t_v({ t_mat[0] });
                tensor_vector<float> x_v((float*)input, (float*)input + input.total());
                tensor_vector<float> cc_v((const float*)cond_mat, (const float*)cond_mat + cond_mat.total());

                float v = c_in_mat[0];
                for (auto& f : x_v)
                    f *= v;

                Tensor t;
                t.m_name = UNET_MODEL("timestep", "t");
                t.m_shape = { 1 };
                t.set_vector(std::move(t_v));
                model.push_tensor(std::move(t));

                Tensor x;
                x.m_name = UNET_MODEL("sample", "x");
                x.m_shape = { 1, 4, 64, 64 };
                x.set_vector(std::move(x_v));
                model.push_tensor(std::move(x));

                Tensor cc;
                cc.m_name = UNET_MODEL("encoder_5F_hidden_5F_states", "cc");
                cc.m_shape = { 1, 77, 768 };
                cc.set_vector(std::move(cc_v));
                model.push_tensor(std::move(cc));
            }
            else
            {
                tensor_vector<float> t_v({ t_mat[0] });
                tensor_vector<float> t2_v = { 1024, 1024, 0, 0, 1024, 1024 };
                tensor_vector<float> x_v((float*)input, (float*)input + input.total());

                float v = c_in_mat[0];
                for (auto& f : x_v)
                    f *= v;

                Tensor t1;
                t1.m_name = "timestep";
                t1.m_shape = { 1 };
                t1.set_vector(std::move(t_v));
                model.push_tensor(std::move(t1));

                Tensor t2;
                t2.m_name = "time_5F_ids";
                t2.m_shape = { 1, 6 };
                t2.set_vector(std::move(t2_v));
                model.push_tensor(std::move(t2));

                Tensor t3;
                t3.m_name = "text_5F_embeds";
                t3.m_shape = { 1, 1280 };
                t3.set_vector(tensor_vector<float>(&cond_mat == &cond ? sdxl_params->m_pooled_prompt_embeds : sdxl_params->m_pooled_prompt_embeds_neg));
                model.push_tensor(std::move(t3));

                Tensor t4;
                t4.m_name = "sample";
                t4.m_shape = {1, 4, g_main_args.m_lath, g_main_args.m_latw};
                t4.set_vector(std::move(x_v));
                model.push_tensor(std::move(t4));

                Tensor t5;
                t5.m_name = "encoder_5F_hidden_5F_states";
                t5.m_shape = { 1, 77, 2048 };
                t5.set_vector(tensor_vector<float>(&cond_mat == &cond ? sdxl_params->m_prompt_embeds : sdxl_params->m_prompt_embeds_neg));
                model.push_tensor(std::move(t5));
            }

            model.run();

            tensor_vector<float> output_vec = std::move(model.m_data[0].get_vector<float>());

            model.m_data.clear();

            float m = c_out_mat[0];
            float* pf = input;
            for (auto& f : output_vec)
                f = f * m + *pf++;

            ncnn::Mat res(g_main_args.m_latw, g_main_args.m_lath, 1, 4);
            memcpy((float*)res, output_vec.data(), res.total() * sizeof(float));

            print_max_dist(res, output);

            output = res;
        }
#endif
    };

    ncnn::Mat denoised_cond;
    run_inference(denoised_cond, cond);
    if (g_main_args.m_turbo)
        return denoised_cond;

    ncnn::Mat denoised_uncond;
    run_inference(denoised_uncond, uncond);

    for (int c = 0; c < 4; c++)
    {
        float* u_ptr = denoised_uncond.channel(c);
        float* c_ptr = denoised_cond.channel(c);

        for (int hw = 0; hw < g_main_args.m_latw * g_main_args.m_lath; hw++)
        {
            (*u_ptr) = (*u_ptr) + 7 * ((*c_ptr) - (*u_ptr));
            u_ptr++;
            c_ptr++;
        }
    }

    return denoised_uncond;
}

void sdxl_decoder(ncnn::Mat& sample, const std::string& output_path, bool tiled, const std::string& output_appendix);

inline static ncnn::Mat diffusion_solver(int seed, int step, const ncnn::Mat& c, const ncnn::Mat& uc,
                                         const std::string& output_path, SDXLParams* sdxl_params = nullptr)
{
    ncnn::Net net;
#if USE_NCNN
    {
        if (n_threads) net.opt.num_threads = n_threads;
        net.opt.use_vulkan_compute = false;
        net.opt.use_winograd_convolution = true; // false;
        net.opt.use_sgemm_convolution = true; // false;
        net.opt.use_fp16_packed = true;
        net.opt.use_fp16_storage = true;
        net.opt.use_fp16_arithmetic = true;
        net.opt.use_packing_layout = true;
        net.load_param("assets/UNetModel-512-512-MHA-fp16-opt.param");
        net.load_model("assets/UNetModel-MHA-fp16.bin");
    }
#endif

    float const log_sigmas[1000] = { -3.534698963f, -3.186542273f, -2.982215166f, -2.836785793f, -2.723614454f, -2.63086009f, -2.552189827f, -2.483832836f, -2.423344612f, -2.369071007f, -2.319822073f, -2.274721861f, -2.233105659f, -2.1944592f, -2.15836978f, -2.124504805f, -2.092598915f, -2.062425613f, -2.033797979f, -2.006558657f, -1.980568767f, -1.955715537f, -1.931894541f, -1.90902102f, -1.887015939f, -1.865811229f, -1.845347762f, -1.825569034f, -1.806429505f, -1.787884474f, -1.769894958f, -1.752426744f, -1.735446692f, -1.718925714f, -1.702836871f, -1.687156916f, -1.671862602f, -1.656933904f, -1.642351151f, -1.628097653f, -1.614156127f, -1.60051167f, -1.587151766f, -1.574060798f, -1.561229229f, -1.548643827f, -1.536295056f, -1.524172544f, -1.512266994f, -1.500569701f, -1.489071608f, -1.477766395f, -1.466645837f, -1.455702543f, -1.444930911f, -1.43432498f, -1.423877597f, -1.413584232f, -1.403439164f, -1.393437862f, -1.383575559f, -1.373847008f, -1.364248514f, -1.35477531f, -1.345424652f, -1.336191654f, -1.327073216f, -1.318066359f, -1.309167266f, -1.300373077f, -1.291680217f, -1.283086777f, -1.2745893f, -1.266185522f, -1.257872462f, -1.249648571f, -1.24151063f, -1.233456612f, -1.225485086f, -1.217592716f, -1.209778547f, -1.202040195f, -1.194375992f, -1.186783791f, -1.179262877f, -1.171809912f, -1.164424658f, -1.157105207f, -1.14985013f, -1.142657518f, -1.135526419f, -1.128455162f, -1.121442795f, -1.114487886f, -1.107589245f, -1.100745678f, -1.093955874f, -1.087218761f, -1.080533504f, -1.073898554f, -1.067313433f, -1.060776949f, -1.05428803f, -1.04784584f, -1.041449785f, -1.035098076f, -1.028790832f, -1.022526741f, -1.01630497f, -1.010124922f, -1.003985763f, -0.9978865385f, -0.9918267727f, -0.9858058691f, -0.9798227549f, -0.9738773108f, -0.9679679871f, -0.9620951414f, -0.9562574625f, -0.9504545927f, -0.9446860552f, -0.9389512539f, -0.9332492948f, -0.9275799394f, -0.9219425917f, -0.9163367748f, -0.910761714f, -0.9052170515f, -0.8997026086f, -0.8942174911f, -0.8887614012f, -0.8833341002f, -0.8779345155f, -0.8725628257f, -0.8672183752f, -0.8619008064f, -0.8566094041f, -0.851344347f, -0.8461046219f, -0.8408905864f, -0.8357009888f, -0.8305362463f, -0.8253954053f, -0.8202784657f, -0.8151849508f, -0.8101147413f, -0.8050670028f, -0.800041914f, -0.7950390577f, -0.7900577784f, -0.7850983739f, -0.7801600099f, -0.7752425075f, -0.7703458071f, -0.7654693723f, -0.7606129646f, -0.7557764053f, -0.7509595752f, -0.7461619377f, -0.7413833141f, -0.7366235256f, -0.7318821549f, -0.7271592021f, -0.7224541306f, -0.7177669406f, -0.7130974531f, -0.7084451318f, -0.7038100958f, -0.6991918087f, -0.6945903301f, -0.6900054812f, -0.6854367256f, -0.6808840632f, -0.6763471961f, -0.6718261838f, -0.6673204899f, -0.6628302932f, -0.658354938f, -0.6538946629f, -0.64944911f, -0.6450180411f, -0.6406013966f, -0.6361990571f, -0.6318103671f, -0.6274358034f, -0.6230751276f, -0.618727684f, -0.6143938303f, -0.61007303f, -0.6057654023f, -0.6014707088f, -0.597188592f, -0.5929191113f, -0.5886622667f, -0.5844176412f, -0.5801851153f, -0.5759648085f, -0.5717563629f, -0.5675594807f, -0.5633742213f, -0.5592005849f, -0.5550382137f, -0.5508873463f, -0.546747148f, -0.5426182747f, -0.5385001898f, -0.5343927145f, -0.5302959085f, -0.5262096524f, -0.5221338272f, -0.5180680752f, -0.5140126348f, -0.5099670291f, -0.5059314966f, -0.5019059181f, -0.4978898764f, -0.4938833714f, -0.4898864031f, -0.4858988523f, -0.4819207191f, -0.477951467f, -0.4739915431f, -0.4700405598f, -0.4660984278f, -0.4621651769f, -0.4582404494f, -0.4543244243f, -0.4504169226f, -0.4465178251f, -0.4426270425f, -0.438744545f, -0.4348701835f, -0.4310038984f, -0.4271455407f, -0.4232949913f, -0.4194523394f, -0.415617466f, -0.4117901921f, -0.4079704583f, -0.4041582644f, -0.4003533721f, -0.3965558708f, -0.3927654326f, -0.3889823556f, -0.3852062523f, -0.3814373016f, -0.3776751757f, -0.3739199638f, -0.3701713085f, -0.3664295971f, -0.3626944721f, -0.3589659631f, -0.3552440405f, -0.3515283465f, -0.3478190601f, -0.3441161811f, -0.3404195011f, -0.3367289305f, -0.3330446184f, -0.3293660879f, -0.3256936371f, -0.3220270574f, -0.3183663487f, -0.3147114515f, -0.3110622168f, -0.3074187338f, -0.3037807941f, -0.3001481593f, -0.296521306f, -0.2928997874f, -0.2892835438f, -0.2856727242f, -0.2820670605f, -0.2784664929f, -0.2748712003f, -0.271281004f, -0.2676956952f, -0.2641154826f, -0.2605400383f, -0.2569694519f, -0.2534037232f, -0.2498426586f, -0.2462864369f, -0.24273476f, -0.2391877174f, -0.2356451303f, -0.2321071476f, -0.2285735607f, -0.2250443399f, -0.2215195149f, -0.2179989815f, -0.214482531f, -0.210970372f, -0.2074623704f, -0.2039585114f, -0.2004585862f, -0.1969628185f, -0.1934709698f, -0.1899829209f, -0.1864988059f, -0.1830185503f, -0.1795420945f, -0.1760693043f, -0.172600165f, -0.1691347659f, -0.1656728834f, -0.1622146815f, -0.1587598771f, -0.1553086042f, -0.1518607438f, -0.1484163553f, -0.1449751854f, -0.1415374279f, -0.138102904f, -0.1346716136f, -0.1312434822f, -0.1278186142f, -0.1243967116f, -0.1209778786f, -0.1175621748f, -0.1141493395f, -0.1107395291f, -0.1073326841f, -0.1039286032f, -0.100527443f, -0.09712906927f, -0.09373350441f, -0.09034062177f, -0.08695036173f, -0.08356288075f, -0.08017785847f, -0.0767955035f, -0.07341576368f, -0.07003845274f, -0.06666365266f, -0.06329131871f, -0.05992120504f, -0.05655376986f, -0.05318845809f, -0.04982547462f, -0.04646483436f, -0.04310630262f, -0.03975001723f, -0.03639599681f, -0.03304407373f, -0.02969419584f, -0.02634644695f, -0.02300059609f, -0.01965690777f, -0.0163150914f, -0.01297534816f, -0.009637393057f, -0.006301366724f, -0.002967105946f, 0.0003651905863f, 0.00369580253f, 0.007024710067f, 0.01035177521f, 0.0136772152f, 0.01700089127f, 0.02032313682f, 0.02364357933f, 0.02696254663f, 0.03028002009f, 0.03359586f, 0.03691027686f, 0.04022336379f, 0.04353487119f, 0.04684500396f, 0.05015373603f, 0.05346116424f, 0.05676726624f, 0.060072124f, 0.06337571889f, 0.06667824835f, 0.06997924298f, 0.073279351f, 0.07657821476f, 0.07987590879f, 0.08317264169f, 0.08646827191f, 0.08976276964f, 0.0930563435f, 0.09634894878f, 0.09964046627f, 0.1029312909f, 0.1062210724f, 0.109510012f, 0.1127980649f, 0.1160853282f, 0.1193717569f, 0.1226574481f, 0.1259424686f, 0.1292266697f, 0.1325102597f, 0.1357929856f, 0.1390753537f, 0.1423569024f, 0.1456380188f, 0.1489184797f, 0.1521983445f, 0.155477792f, 0.1587566882f, 0.1620351225f, 0.1653131396f, 0.1685907096f, 0.1718678325f, 0.1751447469f, 0.1784212291f, 0.1816974431f, 0.1849732697f, 0.1882487684f, 0.1915241033f, 0.1947992444f, 0.198074162f, 0.2013489157f, 0.2046233714f, 0.2078978866f, 0.211172238f, 0.214446485f, 0.2177205831f, 0.2209947109f, 0.2242688239f, 0.2275429815f, 0.230817154f, 0.2340912819f, 0.2373655587f, 0.2406399995f, 0.2439144254f, 0.247189045f, 0.2504638135f, 0.2537388504f, 0.2570140362f, 0.2602894902f, 0.2635650337f, 0.266841054f, 0.2701171935f, 0.27339378f, 0.2766706944f, 0.2799479663f, 0.2832255363f, 0.2865035534f, 0.2897821367f, 0.2930608988f, 0.2963403165f, 0.2996201515f, 0.3029005229f, 0.306181401f, 0.3094629347f, 0.3127449751f, 0.3160274923f, 0.3193107247f, 0.322594583f, 0.3258791566f, 0.329164356f, 0.3324502707f, 0.335736841f, 0.3390242159f, 0.3423123956f, 0.3456012905f, 0.3488909006f, 0.352181375f, 0.3554728627f, 0.3587650359f, 0.3620581031f, 0.365352124f, 0.3686470091f, 0.371942848f, 0.3752396405f, 0.3785375357f, 0.3818363845f, 0.3851362169f, 0.3884370327f, 0.3917389512f, 0.3950420022f, 0.3983460069f, 0.4016513228f, 0.4049576223f, 0.408265233f, 0.4115738571f, 0.4148837626f, 0.4181949198f, 0.4215073586f, 0.4248209298f, 0.4281358421f, 0.4314520359f, 0.434769541f, 0.4380882978f, 0.441408515f, 0.444730103f, 0.448053062f, 0.4513774216f, 0.4547032118f, 0.4580304027f, 0.461359024f, 0.4646892846f, 0.4680209458f, 0.4713541865f, 0.4746888876f, 0.4780252576f, 0.4813631475f, 0.4847026467f, 0.4880437851f, 0.4913864136f, 0.4947308302f, 0.4980769157f, 0.5014246702f, 0.5047741532f, 0.5081253052f, 0.5114781857f, 0.5148329139f, 0.5181894302f, 0.5215476751f, 0.5249077678f, 0.5282697678f, 0.5316335559f, 0.5349991322f, 0.5383667946f, 0.5417361856f, 0.5451076627f, 0.5484809279f, 0.5518562794f, 0.5552335382f, 0.5586128235f, 0.5619941354f, 0.5653774738f, 0.5687628388f, 0.5721503496f, 0.5755399466f, 0.5789316297f, 0.5823253393f, 0.585721314f, 0.5891193748f, 0.5925196409f, 0.5959220529f, 0.5993267298f, 0.6027336717f, 0.6061428785f, 0.6095542312f, 0.6129679084f, 0.6163839698f, 0.6198022962f, 0.6232229471f, 0.6266459823f, 0.6300714016f, 0.6334991455f, 0.6369293332f, 0.6403619647f, 0.6437969804f, 0.6472345591f, 0.6506744623f, 0.6541169882f, 0.6575619578f, 0.6610094905f, 0.6644595861f, 0.6679121852f, 0.6713674068f, 0.6748251915f, 0.6782855988f, 0.6817486286f, 0.6852144003f, 0.688682735f, 0.6921537519f, 0.6956274509f, 0.6991039515f, 0.7025832534f, 0.7060650587f, 0.7095498443f, 0.713037312f, 0.7165275812f, 0.7200207114f, 0.7235167027f, 0.7270154953f, 0.730517149f, 0.7340217829f, 0.7375292182f, 0.7410396338f, 0.7445529699f, 0.7480692267f, 0.7515884042f, 0.7551106215f, 0.7586359382f, 0.7621641755f, 0.7656953931f, 0.7692299485f, 0.7727673054f, 0.7763077617f, 0.779851377f, 0.7833981514f, 0.786947906f, 0.7905010581f, 0.7940571904f, 0.7976165414f, 0.8011791706f, 0.8047449589f, 0.8083140254f, 0.8118864298f, 0.8154619932f, 0.8190407753f, 0.8226229548f, 0.8262084126f, 0.8297972679f, 0.833389461f, 0.836984992f, 0.8405839205f, 0.8441862464f, 0.8477919698f, 0.8514010906f, 0.8550137877f, 0.8586298227f, 0.8622494936f, 0.8658725023f, 0.8694992065f, 0.8731292486f, 0.8767629862f, 0.8804001808f, 0.8840410113f, 0.8876854181f, 0.8913334608f, 0.894985199f, 0.8986404538f, 0.9022994041f, 0.9059621096f, 0.9096283317f, 0.9132984877f, 0.9169722795f, 0.9206498265f, 0.924331069f, 0.9280161858f, 0.9317050576f, 0.9353976846f, 0.9390941858f, 0.9427945018f, 0.9464985728f, 0.9502066374f, 0.9539185762f, 0.957634449f, 0.9613542557f, 0.9650779963f, 0.9688056707f, 0.9725371599f, 0.9762728214f, 0.9800124764f, 0.983756125f, 0.9875037074f, 0.9912554026f, 0.9950110912f, 0.9987710118f, 1.002534866f, 1.006302953f, 1.010075092f, 1.013851404f, 1.017631888f, 1.021416545f, 1.025205374f, 1.028998375f, 1.032795668f, 1.036597133f, 1.040402889f, 1.044212818f, 1.048027158f, 1.051845789f, 1.055668592f, 1.059495926f, 1.063327432f, 1.067163467f, 1.071003675f, 1.074848413f, 1.078697562f, 1.082551122f, 1.086408973f, 1.090271473f, 1.094138384f, 1.098009825f, 1.101885676f, 1.105766058f, 1.109651089f, 1.113540411f, 1.117434502f, 1.121333122f, 1.125236511f, 1.129144192f, 1.13305676f, 1.136973858f, 1.140895605f, 1.144822001f, 1.148753166f, 1.15268898f, 1.156629443f, 1.160574675f, 1.164524794f, 1.168479443f, 1.172439098f, 1.176403403f, 1.180372596f, 1.184346557f, 1.188325405f, 1.192309022f, 1.196297526f, 1.200290918f, 1.204289317f, 1.208292484f, 1.212300658f, 1.216313839f, 1.220331907f, 1.224354982f, 1.228383064f, 1.232415915f, 1.236454129f, 1.240497231f, 1.244545341f, 1.248598576f, 1.252656817f, 1.256720304f, 1.260788798f, 1.264862418f, 1.268941164f, 1.273025036f, 1.277114153f, 1.281208396f, 1.285307884f, 1.289412618f, 1.293522477f, 1.297637701f, 1.301758051f, 1.305883765f, 1.310014725f, 1.314151049f, 1.318292618f, 1.322439551f, 1.326591969f, 1.330749512f, 1.334912539f, 1.33908093f, 1.343254805f, 1.347433925f, 1.351618767f, 1.355808854f, 1.360004425f, 1.36420548f, 1.368412018f, 1.372624159f, 1.376841784f, 1.381064892f, 1.385293603f, 1.389527798f, 1.393767595f, 1.398013115f, 1.402264118f, 1.406520724f, 1.410783052f, 1.415050983f, 1.419324636f, 1.423603892f, 1.427888989f, 1.43217957f, 1.436476111f, 1.440778255f, 1.445086241f, 1.449399829f, 1.453719258f, 1.458044529f, 1.462375641f, 1.466712594f, 1.471055388f, 1.475403905f, 1.479758382f, 1.484118819f, 1.488484859f, 1.492857099f, 1.497235179f, 1.50161922f, 1.506009102f, 1.510405064f, 1.514806986f, 1.519214869f, 1.523628831f, 1.528048754f, 1.532474637f, 1.536906719f, 1.541344643f, 1.545788884f, 1.550239086f, 1.554695368f, 1.559157968f, 1.563626409f, 1.568101287f, 1.572582126f, 1.577069283f, 1.581562519f, 1.586061954f, 1.590567589f, 1.595079541f, 1.599597573f, 1.604121923f, 1.608652592f, 1.613189697f, 1.617732882f, 1.622282386f, 1.626838207f, 1.631400466f, 1.635969043f, 1.640543938f, 1.645125389f, 1.649713039f, 1.654307127f, 1.658907652f, 1.663514495f, 1.668127894f, 1.67274785f, 1.677374125f, 1.682006836f, 1.686646223f, 1.691291928f, 1.695944309f, 1.700603247f, 1.705268621f, 1.709940553f, 1.71461916f, 1.719304323f, 1.723996043f, 1.728694439f, 1.733399391f, 1.738111019f, 1.742829323f, 1.747554302f, 1.752285957f, 1.757024288f, 1.761769295f, 1.766520977f, 1.771279573f, 1.776044846f, 1.780816793f, 1.785595655f, 1.790381074f, 1.795173526f, 1.799972653f, 1.804778576f, 1.809591532f, 1.814411163f, 1.819237709f, 1.82407105f, 1.828911304f, 1.833758473f, 1.838612676f, 1.843473673f, 1.848341703f, 1.853216529f, 1.858098507f, 1.86298728f, 1.867883086f, 1.872785926f, 1.877695799f, 1.882612705f, 1.887536645f, 1.892467618f, 1.897405624f, 1.902350664f, 1.907302856f, 1.912262201f, 1.91722858f, 1.92220211f, 1.927182794f, 1.93217051f, 1.937165499f, 1.94216764f, 1.947176933f, 1.952193499f, 1.957217097f, 1.962248087f, 1.967286348f, 1.972331762f, 1.977384448f, 1.982444406f, 1.987511516f, 1.992586017f, 1.997667909f, 2.002757072f, 2.007853508f, 2.012957335f, 2.018068552f, 2.023186922f, 2.028312922f, 2.033446312f, 2.038586855f, 2.043735027f, 2.048890591f, 2.054053545f, 2.05922389f, 2.064401865f, 2.069587231f, 2.074779987f, 2.079980135f, 2.08518815f, 2.090403318f, 2.095626354f, 2.100856543f, 2.106094599f, 2.111340046f, 2.116593361f, 2.121853828f, 2.127122164f, 2.132398129f, 2.137681484f, 2.142972708f, 2.148271322f, 2.153577805f, 2.158891916f, 2.164213657f, 2.169543266f, 2.174880266f, 2.180225134f, 2.185577631f, 2.190937996f, 2.19630599f, 2.201681852f, 2.207065582f, 2.212456942f, 2.21785593f, 2.223263025f, 2.22867775f, 2.234100103f, 2.239530563f, 2.244968891f, 2.250414848f, 2.255868912f, 2.261330843f, 2.266800642f, 2.27227807f, 2.277763605f, 2.283257008f, 2.288758516f, 2.294267654f, 2.299785137f, 2.305310249f, 2.310843468f, 2.316384792f, 2.321933746f, 2.327491045f, 2.333056211f, 2.338629484f, 2.344210625f, 2.34980011f, 2.355397224f, 2.361002684f, 2.366616249f, 2.372237921f, 2.37786746f, 2.383505344f, 2.389151335f, 2.394805431f, 2.400467634f, 2.406137943f, 2.411816359f, 2.41750288f, 2.423197985f, 2.428900957f, 2.434612274f, 2.440331697f, 2.446059465f, 2.45179534f, 2.457539558f, 2.463291883f, 2.469052553f, 2.474821568f, 2.480598688f, 2.486384153f, 2.492177963f, 2.497980118f, 2.503790617f, 2.509609461f, 2.515436649f, 2.521272182f, 2.527115822f, 2.532968283f, 2.53882885f, 2.544697762f, 2.550575256f, 2.556461096f, 2.56235528f, 2.568258047f, 2.574169159f, 2.580088615f, 2.586016655f, 2.591953278f, 2.597898245f, 2.603851557f, 2.60981369f, 2.615784168f, 2.621763229f, 2.627750635f, 2.633746862f, 2.639751434f, 2.645764589f, 2.651786327f, 2.657816648f, 2.663855553f, 2.66990304f, 2.67595911f, 2.682024002f };

    ncnn::Mat x_mat = randn_4_w_h(seed % 1000, g_main_args.m_latw, g_main_args.m_lath);
    // t_to_sigma
    std::vector<float> sigma(step);

    float delta = step > 1 ? -999.0f / (step - 1) : 0.0f;

    for (int i = 0; i < step; i++)
    {
        float t = 999.0 + i * delta;
        int low_idx = std::floor(t);
        int high_idx = std::ceil(t);
        float w = t - low_idx;
        sigma[i] = std::exp((1 - w) * log_sigmas[low_idx] + w * log_sigmas[high_idx]);
    }

    sigma.push_back(0.f);
    float _norm_[4] = { sigma[0], sigma[0], sigma[0], sigma[0] };
    x_mat.substract_mean_normalize(0, _norm_);
    // sample_euler_ancestral
    {
#if USE_ONNXSTREAM
        Model model(n_threads);

        if (g_main_args.m_rpi_lowmem)
            model.set_weights_provider(DiskNoCacheWeightsProvider());
        else if (g_main_args.m_ram)
            model.set_weights_provider(RamWeightsProvider<DiskPrefetchWeightsProvider>(DiskPrefetchWeightsProvider()));

        if (!sdxl_params)
        {
            model.m_ops_printf = g_main_args.m_ops_printf;

            model.m_use_fp16_arithmetic = true;
            model.m_fuse_ops_in_attention = true;

            if (g_main_args.m_rpi)
            {
                model.m_use_fp16_arithmetic = false;
                model.m_attention_fused_ops_parts = 16;
            }

            model.read_file((g_main_args.m_path_with_slash + UNET_MODEL("unet_fp16/model.txt", "anime_fp16/model.txt")).c_str());
        }
        else
        {
            model.m_ops_printf = g_main_args.m_ops_printf;

            model.m_use_fp16_arithmetic = true;
            model.m_fuse_ops_in_attention = true;

            if (g_main_args.m_rpi)
            {
                model.m_use_fp16_arithmetic = false;
                model.m_attention_fused_ops_parts = 16;

                if (g_main_args.m_rpi_lowmem && !g_main_args.m_turbo)
                {
                    model.m_force_fp16_storage = true;
                    model.m_force_uint8_storage_set =
                    { "_2F_unet_2F_conv_5F_in_2F_Conv_5F_output_5F_0",
                    "_2F_unet_2F_down_5F_blocks_2E_0_2F_resnets_2E_0_2F_Add_5F_1_5F_output_5F_0",
                    "_2F_unet_2F_down_5F_blocks_2E_1_2F_attentions_2E_0_2F_Add_5F_output_5F_0",
                    "_2F_unet_2F_down_5F_blocks_2E_0_2F_resnets_2E_1_2F_Add_5F_1_5F_output_5F_0",
                    "_2F_unet_2F_down_5F_blocks_2E_0_2F_downsamplers_2E_0_2F_conv_2F_Conv_5F_output_5F_0",
                    "_2F_unet_2F_down_5F_blocks_2E_1_2F_attentions_2E_1_2F_Add_5F_output_5F_0",
                    "_2F_unet_2F_down_5F_blocks_2E_1_2F_downsamplers_2E_0_2F_conv_2F_Conv_5F_output_5F_0",
                    "_2F_unet_2F_down_5F_blocks_2E_2_2F_attentions_2E_0_2F_Add_5F_output_5F_0",
                    "_2F_unet_2F_up_5F_blocks_2E_0_2F_Concat_5F_output_5F_0" };
                }
            }

            if (g_main_args.m_turbo)
            {
                model.m_support_dynamic_shapes = true;
                model.read_file((g_main_args.m_path_with_slash + "sdxl_unet_anyshape_fp16/model.txt").c_str());
            }
            else
            {
                model.read_file((g_main_args.m_path_with_slash + "sdxl_unet_fp16/model.txt").c_str());
            }
        }
#endif

        for (int i = 0; i < static_cast<int>(sigma.size()) - 1; i++)
        {
            std::cout << "step:" << i << "\t\t";
            double t1 = ncnn::get_current_time();
            ncnn::Mat denoised = CFGDenoiser_CompVisDenoiser(net, log_sigmas, x_mat, sigma[i], c, uc, sdxl_params, model);
            double t2 = ncnn::get_current_time();
            SHOW_LONG_TIME_MS( t2 - t1 )
            float sigma_up = std::min(sigma[i + 1], std::sqrt(sigma[i + 1] * sigma[i + 1] * (sigma[i] * sigma[i] - sigma[i + 1] * sigma[i + 1]) / (sigma[i] * sigma[i])));
            float sigma_down = std::sqrt(sigma[i + 1] * sigma[i + 1] - sigma_up * sigma_up);
            std::srand(seed++);
            ncnn::Mat randn = randn_4_w_h(rand() % 1000, g_main_args.m_latw, g_main_args.m_lath);

            for (int c = 0; c < 4; c++)
            {
                float* x_ptr = x_mat.channel(c);
                float* d_ptr = denoised.channel(c);
                float* r_ptr = randn.channel(c);

                for (int hw = 0; hw < g_main_args.m_latw * g_main_args.m_lath; hw++)
                {
                    *x_ptr = *x_ptr + ((*x_ptr - *d_ptr) / sigma[i]) * (sigma_down - sigma[i]) + *r_ptr * sigma_up;
                    x_ptr++;
                    d_ptr++;
                    r_ptr++;
                }
            }

            if(g_main_args.m_preview_im) {       // directly decode latent in low resolution
                std::cout << "---> preview:\t\t";
                double t1 = ncnn::get_current_time();
                const std::string im_appendix = "_preview_" + std::to_string(i);
                if(!sdxl_params) {
                    sd_preview(x_mat, output_path, im_appendix);
                } else {
                    sdxl_preview(x_mat, output_path, im_appendix);
                }
                double t2 = ncnn::get_current_time();
                SHOW_LONG_TIME_MS( t2 - t1 )
            }
            if(g_main_args.m_decode_im                            // pass through decoder
               && i < static_cast<int>(sigma.size()) - 2) {       // if step is not last
                std::cout << "---> decode:\t\t";
                double t1 = ncnn::get_current_time();
                ncnn::Mat sample = ncnn::Mat(x_mat.w, x_mat.h, x_mat.c, x_mat.v.data());
                const std::string im_appendix = "_" + std::to_string(i);
                if(!sdxl_params) {
                    ncnn::Mat x_samples_ddim = decoder_solver(sample);
                    {
                        std::vector<std::uint8_t> buffer;
                        buffer.resize( 512 * 512 * 3 );
                        x_samples_ddim.to_pixels(buffer.data(), ncnn::Mat::PIXEL_RGB);
                        save_image(buffer.data(), 512, 512, 0, output_path, im_appendix);
                    }
                } else {
                    sdxl_decoder(sample, output_path, /* tiled */ g_main_args.m_tiled, im_appendix);
                }
                double t2 = ncnn::get_current_time();
                SHOW_LONG_TIME_MS( t2 - t1 )
            }
        }
    }

#if USE_NCNN
    ncnn::Mat __x;
    __x.clone_from(x_mat);
    return __x;
#else
    return x_mat;
#endif
}

inline static std::vector<std::pair<std::string, float>> parse_prompt_attention(std::string& texts)
{
    std::vector<std::pair<std::string, float>> res;
    std::stack<int> round_brackets;
    std::stack<int> square_brackets;
    const float round_bracket_multiplier = 1.1;
    const float square_bracket_multiplier = 1 / 1.1;
    std::vector<std::string> ms;

    for (char c : texts)
    {
        std::string s = std::string(1, c);

        if (s == "(" || s == "[" || s == ")" || s == "]")
        {
            ms.push_back(s);
        }

        else
        {
            if (ms.size() < 1)
                ms.push_back("");

            std::string last = ms[ms.size() - 1];

            if (last == "(" || last == "[" || last == ")" || last == "]")
            {
                ms.push_back("");
            }

            ms[ms.size() - 1] += s;
        }
    }

    for (std::string text : ms)
    {
        if (text == "(")
        {
            round_brackets.push(res.size());
        }

        else if (text == "[")
        {
            square_brackets.push(res.size());
        }

        else if (text == ")" && round_brackets.size() > 0)
        {
            for (unsigned long p = round_brackets.top(); p < res.size(); p++)
            {
                res[p].second *= round_bracket_multiplier;
            }

            round_brackets.pop();
        }

        else if (text == "]" && square_brackets.size() > 0)
        {
            for (unsigned long p = square_brackets.top(); p < res.size(); p++)
            {
                res[p].second *= square_bracket_multiplier;
            }

            square_brackets.pop();
        }

        else
        {
            res.push_back(make_pair(text, 1.0));
        }
    }

    while (!round_brackets.empty())
    {
        for (unsigned long p = round_brackets.top(); p < res.size(); p++)
        {
            res[p].second *= round_bracket_multiplier;
        }

        round_brackets.pop();
    }

    while (!square_brackets.empty())
    {
        for (unsigned long p = square_brackets.top(); p < res.size(); p++)
        {
            res[p].second *= square_bracket_multiplier;
        }

        square_brackets.pop();
    }

    unsigned long i = 0;

    while (i + 1 < res.size())
    {
        if (res[i].second == res[i + 1].second)
        {
            res[i].first += res[i + 1].first;
            auto it = res.begin();
            res.erase(it + i + 1);
        }

        else
        {
            i += 1;
        }
    }

    return res;
}

struct pair_hash
{
    std::size_t operator() (const std::pair<std::string, std::string> &pair) const
    {
        return std::hash<std::string>{}(pair.first) ^ std::hash<std::string>{}(pair.second);
    }
};

inline static std::unordered_set<std::pair<std::string, std::string>, pair_hash> get_pairs(std::vector<std::string> word)
{
    std::unordered_set<std::pair<std::string, std::string>, pair_hash> pairs;
    std::string prev_char = word[0];

    for (size_t i = 1; i < word.size(); ++i) {
        pairs.insert({prev_char, word[i]});
        prev_char = word[i];
    }

    return pairs;
}

inline static std::vector<std::string> bpe(std::string str, std::unordered_map<std::pair<std::string, std::string>, int, pair_hash>& tokenizer_bperankings)
{
    std::vector<std::string> word;
    for (size_t i = 0; i < str.size() - 1; ++i)
        word.push_back(std::string(1, str[i]));
    word.push_back(std::string(1, str.back()) + "</w>");

    auto pairs = get_pairs(word);

    if (pairs.empty()) 
        return std::vector<std::string>(1, str + "</w>");

    while (true) 
    {
        auto bigram = std::min_element(
            pairs.begin(), pairs.end(),
            [&tokenizer_bperankings](const auto& pair1, const auto& pair2)
            {
                int a = INT_MAX;
                if (tokenizer_bperankings.find(pair1) != tokenizer_bperankings.end()) 
                    a = tokenizer_bperankings[pair1];

                int b = INT_MAX;
                if (tokenizer_bperankings.find(pair2) != tokenizer_bperankings.end()) 
                    b = tokenizer_bperankings[pair2];

                return a < b;
            }
        );

        if (bigram == pairs.end() || tokenizer_bperankings.find(*bigram) == tokenizer_bperankings.end())
            break;

        auto [first, second] = *bigram;

        std::vector<std::string> new_word;
        size_t i = 0;

        while (i < word.size())
        {
            auto a = word.begin() + i;
            if (a >= word.end())
                a = word.end();

            auto find_iter = std::find(word.begin()+i, word.end(), first);
            if (find_iter == word.end())
            {
                new_word.insert(new_word.end(), a, word.end());
                break;
            }
            else
            {
                size_t j = std::distance(word.begin(), find_iter);
                auto b = word.begin() + j;
                if (b >= word.end())
                    b = word.end();
                new_word.insert(new_word.end(), a, b);
                i = j;
            }

            if (word[i] == first && i < word.size() - 1 && word[i + 1] == second) 
            {
                new_word.push_back(first + second);
                i += 2;
            }
            else
            {
                new_word.push_back(word[i]);
                i += 1;
            }

        }

        // for (auto x : new_word) {
        //     std::cout << x << " ";
        // }
        // std::cout << std::endl;;

        word = new_word;

        if (word.size() == 1)
            break;
        else
            pairs = get_pairs(word);
    }
    return word;
}

std::regex clip_pat_regex_pattern(R"(<\|startoftext\|>|<\|endoftext\|>|'s|'t|'re|'ve|'m|'ll|'d|[A-Za-z]+|\d|[^ \t\nA-Za-z\d])");
inline static std::vector<std::string> split(std::string str, std::unordered_map<std::pair<std::string, std::string>, int, pair_hash>& tokenizer_bperankings)
{
    std::smatch match;
    std::string::const_iterator search_start(str.cbegin());
    
    std::vector<std::string> result;
    while (std::regex_search(search_start, str.cend(), match, clip_pat_regex_pattern))
    {
        std::string s = match.str();

        if (tokenizer_bperankings.size() > 0)
        {
            std::vector<std::string> bpes = bpe(s, tokenizer_bperankings);
            result.insert(result.end(), bpes.begin(), bpes.end());
        }
        else 
        {
            std::string pat = std::string(1, str[match.position()]);
            if (s.length() > 0)
                result.push_back(s + "</w>");

            if (pat != " ")
                result.push_back(pat + "</w>");
        }

        search_start = match.suffix().first;
    }

    return result;
}

inline static ncnn::Mat prompt_solve(std::unordered_map<std::string, int>& tokenizer_token2idx, std::unordered_map<std::pair<std::string, std::string>, int, pair_hash>& tokenizer_bperankings, ncnn::Net& net, std::string prompt, tensor_vector<int64_t>* return_tokens = nullptr)
{

    // 重要度计算可以匹配“()”和“[]”，圆括号是加重要度，方括号是减重要度
    std::vector<std::pair<std::string, float>> parsed = parse_prompt_attention(prompt);
    // token转ids
    std::vector<std::vector<int>> tokenized;
    {
        for (auto p : parsed)
        {
            std::vector<std::string> tokens = split(p.first, tokenizer_bperankings);
            std::vector<int> ids;

            for (std::string token : tokens)
            {
                printf("Token: \"%s\"\n", token.c_str());
                if (tokenizer_token2idx.find(token) != tokenizer_token2idx.end())
                    ids.push_back(tokenizer_token2idx[token]);
                else
                    printf("Warning token: \"%s\" was ignored\n", token.c_str());
            }

            tokenized.push_back(ids);
        }
    }

    // 一些处理
    std::vector<int> remade_tokens;
    std::vector<float> multipliers;
    {
        int last_comma = -1;

        for (unsigned long it_tokenized = 0; it_tokenized < tokenized.size(); it_tokenized++)
        {
            std::vector<int> tokens = tokenized[it_tokenized];
            float weight = parsed[it_tokenized].second;
            unsigned long i = 0;

            while (i < tokens.size())
            {
                int token = tokens[i];

                if (token == 267)
                {
                    last_comma = remade_tokens.size();
                }

                else if ((std::max(int(remade_tokens.size()), 1) % 75 == 0) && (last_comma != -1) && (remade_tokens.size() - last_comma <= 20))
                {
                    last_comma += 1;
                    std::vector<int> reloc_tokens(remade_tokens.begin() + last_comma, remade_tokens.end());
                    std::vector<float> reloc_mults(multipliers.begin() + last_comma, multipliers.end());
                    std::vector<int> _remade_tokens_(remade_tokens.begin(), remade_tokens.begin() + last_comma);
                    remade_tokens = _remade_tokens_;
                    int length = remade_tokens.size();
                    int rem = std::ceil(length / 75.0) * 75 - length;
                    std::vector<int> tmp_token(rem, 49407);
                    remade_tokens.insert(remade_tokens.end(), tmp_token.begin(), tmp_token.end());
                    remade_tokens.insert(remade_tokens.end(), reloc_tokens.begin(), reloc_tokens.end());
                    std::vector<float> _multipliers_(multipliers.begin(), multipliers.end() + last_comma);
                    std::vector<int> tmp_multipliers(rem, 1.0f);
                    _multipliers_.insert(_multipliers_.end(), tmp_multipliers.begin(), tmp_multipliers.end());
                    _multipliers_.insert(_multipliers_.end(), reloc_mults.begin(), reloc_mults.end());
                    multipliers = _multipliers_;
                }

                remade_tokens.push_back(token);
                multipliers.push_back(weight);
                i += 1;
            }
        }

        int prompt_target_length = std::ceil(std::max(int(remade_tokens.size()), 1) / 75.0) * 75;
        int tokens_to_add = prompt_target_length - remade_tokens.size();
        std::vector<int> tmp_token(tokens_to_add, 49407);
        remade_tokens.insert(remade_tokens.end(), tmp_token.begin(), tmp_token.end());
        std::vector<int> tmp_multipliers(tokens_to_add, 1.0f);
        multipliers.insert(multipliers.end(), tmp_multipliers.begin(), tmp_multipliers.end());
    }
    // 切分
    ncnn::Mat conds(768, 0);
    {
        while (remade_tokens.size() > 0)
        {
            std::vector<int> rem_tokens(remade_tokens.begin() + 75, remade_tokens.end());
            std::vector<float> rem_multipliers(multipliers.begin() + 75, multipliers.end());
            std::vector<int> current_tokens;
            std::vector<float> current_multipliers;

            if (remade_tokens.size() > 0)
            {
                current_tokens.insert(current_tokens.end(), remade_tokens.begin(), remade_tokens.begin() + 75);
                current_multipliers.insert(current_multipliers.end(), multipliers.begin(), multipliers.begin() + 75);
            }

            else
            {
                std::vector<int> tmp_token(75, 49407);
                current_tokens.insert(current_tokens.end(), tmp_token.begin(), tmp_token.end());
                std::vector<int> tmp_multipliers(75, 1.0f);
                current_multipliers.insert(current_multipliers.end(), tmp_multipliers.begin(), tmp_multipliers.end());
            }

            {
                ncnn::MatInt token_mat = ncnn::MatInt(77);
                token_mat.fill(int(49406));
                ncnn::Mat multiplier_mat = ncnn::Mat(77);
                multiplier_mat.fill(1.0f);
                int* token_ptr = token_mat;
                float* multiplier_ptr = multiplier_mat;

                for (int i = 0; i < 75; i++)
                {
                    token_ptr[i + 1] = int(current_tokens[i]);
                    multiplier_ptr[i + 1] = current_multipliers[i];
                }

#if USE_NCNN
                ncnn::Extractor ex = net.create_extractor();
                ex.set_light_mode(true);
                ex.input("token", token_mat);
                ex.input("multiplier", multiplier_mat);
                ex.input("cond", conds);
                ncnn::Mat new_conds;
                ex.extract("conds", new_conds);
                conds = new_conds;
#endif

#if USE_ONNXSTREAM
                {
                    tensor_vector<int64_t> data;
                    int* ptr = token_mat;
                    for (int i = 0; i < 77; i++)
                        data.push_back(ptr[i]);

                    if (return_tokens)
                    {
                        *return_tokens = std::move(data);
                    }
                    else
                    {
                        data[76] = 49407; // todo

                        Model model(n_threads);

                        model.m_ops_printf = g_main_args.m_ops_printf;

                        model.read_file((g_main_args.m_path_with_slash + "text_encoder_fp32/model.txt").c_str());

                        Tensor t;
                        t.m_name = "onnx_3A__3A_Reshape_5F_0";
                        t.m_shape = { 1, 77 };
                        t.set_vector(std::move(data));
                        model.push_tensor(std::move(t));

                        model.run();

                        ncnn::Mat res(768, 77, 1, 1);
                        memcpy((float*)res, model.m_data[0].get_vector<float>().data(), res.total() * sizeof(float));

                        const int res_size = (int)res.total();

                        double mean = 0;
                        for (int i = 0; i < res_size; i++)
                            mean += res[i];
                        mean /= res_size;

                        for (int y = 0; y < 77; y++)
                        {
                            float m = multiplier_mat[y];
                            for (int x = 0; x < 768; x++)
                                res[y * 768 + x] *= m;
                        }

                        double mean2 = 0;
                        for (int i = 0; i < res_size; i++)
                            mean2 += res[i];
                        mean2 /= res_size;

                        float adj = mean / mean2;
                        for (int i = 0; i < res_size; i++)
                            res[i] *= adj;

                        print_max_dist(res, conds);

                        conds = res;
                    }
                }
#endif
            }

            remade_tokens = rem_tokens;
            multipliers = rem_multipliers;
        }
    }
    return conds;
}

inline static std::pair<ncnn::Mat, ncnn::Mat> prompt_solver(std::string const& prompt_positive, std::string const& prompt_negative, bool is_sdxl = false, tensor_vector<int64_t>* return_tokens = nullptr, tensor_vector<int64_t>* return_tokens_neg = nullptr)
{
    std::unordered_map<std::string, int> tokenizer_token2idx;
    std::unordered_map<std::pair<std::string, std::string>, int, pair_hash> tokenizer_bperankings;
    ncnn::Net net;
    {
        // 加载CLIP模型
#if USE_NCNN
        if (n_threads) net.opt.num_threads = n_threads;
        net.opt.use_vulkan_compute = false;
        net.opt.use_winograd_convolution = false;
        net.opt.use_sgemm_convolution = false;
        net.opt.use_fp16_packed = true;
        net.opt.use_fp16_storage = true;
        net.opt.use_fp16_arithmetic = true;
        net.opt.use_packing_layout = true;
        net.load_param("assets/FrozenCLIPEmbedder-fp16.param");
        net.load_model("assets/FrozenCLIPEmbedder-fp16.bin");
#endif
        // 读取tokenizer字典
        std::ifstream infile;
        std::string pathname = g_main_args.m_path_with_slash + (!is_sdxl ? "tokenizer/vocab.txt" : "sdxl_tokenizer/vocab.txt");
        infile.open(pathname.data());
        if (!infile)
            throw std::invalid_argument("unable to open file: " + pathname);
        std::string s;
        int idx = 0;

        while (getline(infile, s))
        {
            tokenizer_token2idx.insert({s, idx});
            idx++;
        }
        infile.close();

        pathname = g_main_args.m_path_with_slash + (!is_sdxl ? "tokenizer/merges.txt" : "sdxl_tokenizer/merges.txt");
        infile.open(pathname.data());
        if (infile) {
            while (getline(infile, s))
            {
                int space_ind = s.find(" ");
                tokenizer_bperankings.insert({{s.substr(0, space_ind), s.substr(space_ind+1)}, idx});
                idx++;
            }
            infile.close();
        } else {
            std::cout << "WARNING: The merges.txt file is missing from the tokenizer folder.\n"
                "Running without byte pair encoding results in subpar tokenization.\n"
                "The file can be downloaded here:\n"
                "https://huggingface.co/AeroX2/stable-diffusion-xl-turbo-1.0-onnxstream/blob/main/sdxl_tokenizer/merges.txt" << std::endl;
        }
    }

    return std::make_pair(
        prompt_solve(tokenizer_token2idx, tokenizer_bperankings, net, prompt_positive, return_tokens),
        !g_main_args.m_turbo ? prompt_solve(tokenizer_token2idx, tokenizer_bperankings, net, prompt_negative, return_tokens_neg) : ncnn::Mat()
    );
}

inline void stable_diffusion(std::string positive_prompt = std::string{}, const std::string& output_path = std::string{}, int step = 30, int seed = 42, std::string negative_prompt = std::string{})
{
    std::cout << "----------------[start]------------------" << std::endl;
    std::cout << "positive_prompt: " << positive_prompt << std::endl;
    std::cout << "negative_prompt: " << negative_prompt << std::endl;
    std::cout << "output_path: " << output_path << std::endl;
    std::cout << "steps: " << step << std::endl;
    std::cout << "seed: " << seed << std::endl;
    std::cout << "----------------[prompt]------------------" << std::endl;
    auto [cond, uncond] = prompt_solver(positive_prompt, negative_prompt);
    std::cout << "----------------[diffusion]---------------" << std::endl;
    ncnn::Mat sample = diffusion_solver(seed, step, cond, uncond, output_path);
    std::cout << "----------------[decode]------------------" << std::endl;

    if (g_main_args.m_save_latents.size())
    {
        ::write_file(g_main_args.m_save_latents.c_str(), tensor_vector<float>((float*)sample, (float*)sample + sample.total()));
    }

    ncnn::Mat x_samples_ddim = decoder_solver(sample);
    //std::cout << "----------------[4x]--------------------" << std::endl;
    //x_samples_ddim = esr4x(x_samples_ddim);
    std::cout << "----------------[save]--------------------" << std::endl;
    {
        std::vector<std::uint8_t> buffer;
        buffer.resize( 512 * 512 * 3 );
        //buffer.resize(4 * 512 * 4 * 512 * 3);
        x_samples_ddim.to_pixels(buffer.data(), ncnn::Mat::PIXEL_RGB);
        save_image(buffer.data(), 512, 512, 0, output_path);
    }
    std::cout << "----------------[close]-------------------" << std::endl;
}

void sdxl_decoder(ncnn::Mat& sample, const std::string& output_path, bool tiled, const std::string& output_appendix = "")
{
    constexpr float factor_sd[4] = { 5.48998f, 5.48998f, 5.48998f, 5.48998f };
    constexpr float factor_sdxl[4] = { 7.67754f, 7.67754f, 7.67754f, 7.67754f };
    const float* factor = g_main_args.m_xl ? factor_sdxl : factor_sd;

    sample.substract_mean_normalize(0, factor);

    ncnn::Mat res(g_main_args.m_latw * 8, g_main_args.m_lath * 8, 3);

    if (!tiled)
    {
        Model model(n_threads);

        model.m_ops_printf = g_main_args.m_ops_printf;

        if (g_main_args.m_turbo)
        {
            model.m_support_dynamic_shapes = true;
            model.read_file((g_main_args.m_path_with_slash + "sdxl_vae_decoder_anyshape_fp16/model.txt").c_str());
        }
        else
        {
            model.read_file((g_main_args.m_path_with_slash + "sdxl_vae_decoder_fp16/model.txt").c_str());
        }

        tensor_vector<float> sample_v((float*)sample, (float*)sample + sample.total());

        Tensor t;
        t.m_name = "latent_5F_sample";
        t.m_shape = { 1, 4, g_main_args.m_lath, g_main_args.m_latw };
        t.set_vector(std::move(sample_v));
        model.push_tensor(std::move(t));

        model.run();

        memcpy((float*)res, model.m_data[0].get_vector<float>().data(), res.total() * sizeof(float));
    }
    else
    {
        auto slice_and_inf = [&sample](int sx, int sy) -> tensor_vector<float>
        {
            if (sx + 32 > g_main_args.m_latw || sy + 32 > g_main_args.m_lath)
                throw std::invalid_argument("slice_and_inf: invalid sx and/or sy.");

            tensor_vector<float> v(4 * 32 * 32);

            float* src = (float*)sample;
            float* dst = v.data();

            for (int c = 0; c < 4; c++)
            {
                for (int y = 0; y < 32; y++)
                    for (int x = 0; x < 32; x++)
                        *dst++ = src[(sy + y) * g_main_args.m_latw + sx + x];

                src += g_main_args.m_latw * g_main_args.m_lath;
            }

            Model model(n_threads);

            model.m_ops_printf = g_main_args.m_ops_printf;

            if (g_main_args.m_turbo)
            {
                model.m_support_dynamic_shapes = true;
                model.read_file((g_main_args.m_path_with_slash + "sdxl_vae_decoder_anyshape_fp16/model.txt").c_str());
            }
            else
            {
                model.read_file((g_main_args.m_path_with_slash + "sdxl_vae_decoder_32x32_fp16/model.txt").c_str());
            }

            Tensor t;
            t.m_name = "latent_5F_sample";
            t.m_shape = { 1, 4, 32, 32 };
            t.set_vector(std::move(v));
            model.push_tensor(std::move(t));

            model.run();

            return std::move(model.m_data[0].get_vector<float>());
        };

        auto blend = [&res](const tensor_vector<float>& v, int dx, int dy) {

            const unsigned int w = g_main_args.m_latw * 8;
            const unsigned int h = g_main_args.m_lath * 8;

            if (dx + 256 > w || dy + 256 > h)
                throw std::invalid_argument("blend: invalid dx and/or dy.");

            const float* src = v.data();

            for (int c = 0; c < 3; c++)
            {
                float* dst = res.channel(c);

                for (int y = 0; y < 256; y++)
                    for (int x = 0; x < 256; x++)
                    {
                        float s = *src++;
                        float& d = dst[(dy + y) * w + dx + x];
                        float f = 1;

                        if (dy && y < 64)
                            f = (float)y / 64;
                        if (dx && x < 64)
                            f *= (float)x / 64;

                        d = s * f + d * (1 - f);
                    }
            }
        };

// Already checked in main()
//        if (g_main_args.m_latw < 32 || g_main_args.m_lath < 32)
//            throw std::invalid_argument("sdxl_decoder: resolution too small for the tiled decoder; use the --not-tiled option.");

        for (int y = 0; y < g_main_args.m_lath; y += 24)
        {
            if (y + 32 > g_main_args.m_lath)
                y = g_main_args.m_lath - 32;

            for (int x = 0; x < g_main_args.m_latw; x += 24)
            {
                if (x + 32 > g_main_args.m_latw)
                    x = g_main_args.m_latw - 32;

                blend(slice_and_inf(x, y), x * 8, y * 8);

                if (x == g_main_args.m_latw - 32)
                    break;
            }

            if (y == g_main_args.m_lath - 32)
                break;
        }
    }

    constexpr float _mean_[3] = { -1.0f, -1.0f, -1.0f };
    constexpr float _norm_[3] = { 127.5f, 127.5f, 127.5f };
    res.substract_mean_normalize(_mean_, _norm_);

    {
        std::vector<std::uint8_t> buffer;
        buffer.resize(g_main_args.m_latw * 8 * g_main_args.m_lath * 8 * 3);
        res.to_pixels(buffer.data(), ncnn::Mat::PIXEL_RGB);
        save_image(buffer.data(), g_main_args.m_latw * 8, g_main_args.m_lath * 8, 0, output_path, output_appendix);
    }
}

void stable_diffusion_xl(std::string positive_prompt, const std::string& output_path, int steps, std::string negative_prompt, int seed)
{
    std::cout << "----------------[start]------------------" << std::endl;
    std::cout << "positive_prompt: " << positive_prompt << std::endl;
    if (g_main_args.m_turbo)
        std::cout << "SDXL turbo doesn't support negative_prompts" << std::endl;
    else
        std::cout << "negative_prompt: " << negative_prompt << std::endl;
    std::cout << "output_path: " << output_path << std::endl;
    std::cout << "steps: " << steps << std::endl;
    std::cout << "seed: " << seed << std::endl;
    std::cout << "----------------[prompt]------------------" << std::endl;

    tensor_vector<int64_t> tokens, tokens_neg;

    prompt_solver(positive_prompt, negative_prompt, /* is_sdxl */ true, &tokens, &tokens_neg);

    auto get_final_tokens = [](tensor_vector<int64_t>& input, int64_t pad_value) -> tensor_vector<int64_t> {

        tensor_vector<int64_t> ret = input;

        int eos = -1;
        for (int i = 0; i < ret.size(); i++)
            if (ret[i] == 49407)
            {
                eos = i;
                break;
            }
        if (eos < 0)
            throw std::invalid_argument("tokenizer error.");

        ret.resize(eos + 1);

        while (ret.size() < 77)
            ret.push_back(pad_value);

        return ret;
    };

    tensor_vector<int64_t> te1_input = get_final_tokens(tokens, 49407);
    tensor_vector<int64_t> te2_input = get_final_tokens(tokens, 0);

    tensor_vector<int64_t> te1_input_neg;
    tensor_vector<int64_t> te2_input_neg; 
    if (!g_main_args.m_turbo)
    {
        te1_input_neg = get_final_tokens(tokens_neg, 49407);
        te2_input_neg = get_final_tokens(tokens_neg, 0);
    }

    auto run_te_model = [](int index, tensor_vector<int64_t>& input) -> std::vector<Tensor> {

        Model model(n_threads);

        model.m_ops_printf = g_main_args.m_ops_printf;

        model.read_file((g_main_args.m_path_with_slash + (index == 1 ? "sdxl_text_encoder_1_fp32/model.txt" :
            "sdxl_text_encoder_2_fp32/model.txt")).c_str());

        Tensor t;
        t.m_name = "input_5F_ids";
        t.m_shape = { 1, 77 };
        t.set_vector(std::move(input));
        model.push_tensor(std::move(t));

        model.m_extra_outputs.push_back(index == 1 ? "out_5F_13" : "out_5F_33");

        model.run();

        return std::move(model.m_data);
    };

    auto get_output = [](std::vector<Tensor>& data, const std::string& name) -> Tensor {

        for (auto& t : data)
            if (t.m_name == name)
                return std::move(t);

        throw std::invalid_argument("output of text encoder not found.");
    };

    auto te1_output = run_te_model(1, te1_input);
    auto te2_output = run_te_model(2, te2_input);

    tensor_vector<float> pooled_prompt_embeds = std::move(get_output(te2_output, "out_5F_0").get_vector<float>());
    tensor_vector<float> prompt_embeds_1 = std::move(get_output(te1_output, "out_5F_13").get_vector<float>());
    tensor_vector<float> prompt_embeds_2 = std::move(get_output(te2_output, "out_5F_33").get_vector<float>());

    std::vector<onnxstream::Tensor> te1_output_neg;
    std::vector<onnxstream::Tensor> te2_output_neg;
    tensor_vector<float> pooled_prompt_embeds_neg;
    tensor_vector<float> prompt_embeds_1_neg;
    tensor_vector<float> prompt_embeds_2_neg;
    if (!g_main_args.m_turbo)
    {
        te1_output_neg = run_te_model(1, te1_input_neg);
        te2_output_neg = run_te_model(2, te2_input_neg);
        pooled_prompt_embeds_neg = std::move(get_output(te2_output_neg, "out_5F_0").get_vector<float>());
        prompt_embeds_1_neg = std::move(get_output(te1_output_neg, "out_5F_13").get_vector<float>());
        prompt_embeds_2_neg = std::move(get_output(te2_output_neg, "out_5F_33").get_vector<float>());
    }

    auto concat = [](tensor_vector<float>& first, tensor_vector<float>& second) -> tensor_vector<float> {

        tensor_vector<float> output(77 * (768 + 1280));

        float* p0 = first.data();
        float* p1 = second.data();
        float* p = output.data();

        for (int i = 0; i < 77; i++)
        {
            for (int j = 0; j < 768; j++)
                *p++ = *p0++;
            for (int j = 0; j < 1280; j++)
                *p++ = *p1++;
        }

        tensor_vector<float>().swap(first);
        tensor_vector<float>().swap(second);

        return output;
    };

    std::cout << "----------------[diffusion]---------------" << std::endl;

    SDXLParams params;
    params.m_prompt_embeds = concat(prompt_embeds_1, prompt_embeds_2);
    params.m_pooled_prompt_embeds = std::move(pooled_prompt_embeds);

    if (!g_main_args.m_turbo)
    {
        params.m_prompt_embeds_neg = concat(prompt_embeds_1_neg, prompt_embeds_2_neg);
        params.m_pooled_prompt_embeds_neg = std::move(pooled_prompt_embeds_neg);
    }

    ncnn::Mat sample = diffusion_solver(seed, steps, ncnn::Mat(), ncnn::Mat(), output_path, &params);

    if (g_main_args.m_save_latents.size())
    {
        ::write_file(g_main_args.m_save_latents.c_str(), tensor_vector<float>((float*)sample, (float*)sample + sample.total()));
    }

    std::cout << "----------------[decode]------------------" << std::endl;

    sdxl_decoder(sample, output_path, /* tiled */ g_main_args.m_tiled);

    std::cout << "----------------[close]-------------------" << std::endl;
}

#define FORCE_XP 0
void make_safe_model_path(const std::string repo_name) {
    // removing possible user names from model path
    // result is stored in g_main_args.m_path_safe

// detecting if we are an admin (and if so, removing paths information later)
#ifdef _WIN32
#if FORCE_XP || (_WIN32_WINNT < 0x0600) // xp
    bool safe_paths = IsUserAnAdmin();
#else // vista
    bool safe_paths = true;
    {
        // checking that process access token belongs to Windpws NT administrators
        // taken from https://learn.microsoft.com/en-us/windows/win32/api/securitybaseapi/nf-securitybaseapi-checktokenmembership
        //            https://msdn.microsoft.com/en-us/library/aa376389(VS.85).aspx
        SID_IDENTIFIER_AUTHORITY NtAuthority = SECURITY_NT_AUTHORITY; // base type == Windows NT Server SID
        PSID AdministratorsGroup = NULL;
        // allocates memory and fills up to 8 security subidentifiers
        if (AllocateAndInitializeSid(
                &NtAuthority,                // base sid type
                2,                           // get 2 sub-sids
                SECURITY_BUILTIN_DOMAIN_RID,
                DOMAIN_ALIAS_RID_ADMINS,
                0, 0, 0, 0, 0, 0,
                &AdministratorsGroup         // *result
            )
        ) {
            if (!CheckTokenMembership(
                    NULL,                    // impersonalisation token, use own
                    AdministratorsGroup,
                    &safe_paths)             // is admin
            ) safe_paths = true;             // failed to get membership, reset safe_paths
                                             // in case it was filled
            FreeSid(AdministratorsGroup);
        }
    }
#endif // xp / vista
#elif defined(__linux__)
    bool safe_paths = !geteuid(); // if root
#else
   #warning Unknown OS type, using fake model path in metadata, for safety.
    printf("Unknown OS type, using fake model path in metadata, for safety.\n");
    bool safe_paths = true;
#endif // windows / linux / others

// getting username
    std::string username;
    if (!safe_paths) {
#ifdef _WIN32
        TCHAR user_name[UNLEN + 1];
        DWORD user_name_length = UNLEN + 1;
        if (GetUserName(&user_name, &user_name_length) && user_name_length)
        {
            username = std::string(&user_name);
        } else {
            safe_paths = true;               // failed to get username
        }
#else // unix
        struct passwd *pw = getpwuid(getuid());
        if (pw) {
            username = std::string(pw->pw_name);
        } else {
            safe_paths = true;               // failed to get username
        }
#endif // windows / unix
    } // separating scopes to free variables

    if (!safe_paths) { // no root, only own home folder is accessible
        // removing possible user name in model path
        size_t p;
        std::string path = g_main_args.m_path_with_slash;

        while ((p = path.find(username, 0)) != std::string::npos)
            path = path.replace(p, username.length(), ".");

        if (!path.length()) {
            path = "./"; // if m_path_safe is empty, comment will be skipped
        } else {
            // [.../]models_path/stable-diffusion-1.5-onnxstream/
            // keeping only last 2 directories
#if _WIN32
            // replacing all \ with /
            path = std::regex_replace(path, std::regex("\\\\"), "/");
#endif
            p = path.find_last_of("/");
            p = path.find_last_of("/", p - 1);
            p = path.find_last_of("/", p - 1);
            if (p != std::string::npos) path = path.substr(p + 1);
        }
        g_main_args.m_path_safe = path;
    } else { // root, all users accessible
        // parental folders can contain usernames, therefore using fake path
        g_main_args.m_path_safe += repo_name + "/"; // ./stable-diffusion-1.5-onnxstream/
    }
}

int main(int argc, char** argv)
{

    std::string repo_name = g_main_args.m_path_with_slash;

#ifdef _WIN32

    {
        HANDLE handleOut = GetStdHandle(STD_OUTPUT_HANDLE);
        DWORD consoleMode;
        GetConsoleMode(handleOut, &consoleMode);
        consoleMode |= ENABLE_VIRTUAL_TERMINAL_PROCESSING;
        consoleMode |= DISABLE_NEWLINE_AUTO_RETURN;
        SetConsoleMode(handleOut, consoleMode);
    }

#endif

    for (int i = 1; i < argc; i++)
    {
        std::string arg = argv[i];
        std::string* str = nullptr;

        if (arg == "--models-path")
        {
            str = &g_main_args.m_path_with_slash;
        }
        else if (arg == "--threads")
        {
            str = &g_main_args.m_threads;
        }
        else if (arg == "--ops-printf")
        {
            g_main_args.m_ops_printf = true;
        }
        else if (arg == "--output")
        {
            str = &g_main_args.m_output;
        }
        else if (arg == "--decode-latents")
        {
            str = &g_main_args.m_decode_latents;
        }
        else if (arg == "--prompt")
        {
            str = &g_main_args.m_prompt;
        }
        else if (arg == "--neg-prompt")
        {
            str = &g_main_args.m_neg_prompt;
        }
        else if (arg == "--steps")
        {
            str = &g_main_args.m_steps;
        }
        else if (arg == "--save-latents")
        {
            str = &g_main_args.m_save_latents;
        }
        else if (arg == "--decoder-calibrate")
        {
            g_main_args.m_decoder_calibrate = true;
        }
        else if (arg == "--rpi")
        {
            g_main_args.m_rpi = true;
        }
        else if (arg == "--xl")
        {
            g_main_args.m_xl = true;
        }
        else if (arg == "--turbo")
        {
            g_main_args.m_xl = true;
            g_main_args.m_turbo = true;
        }
        else if (arg == "--not-tiled")
        {
            g_main_args.m_tiled = false;
        }
        else if (arg == "--rpi-lowmem")
        {
            g_main_args.m_rpi = true;
            g_main_args.m_rpi_lowmem = true;
        }
        else if (arg == "--ram")
        {
            g_main_args.m_ram = true;
        }
        else if (arg == "--seed")
        {
            str = &g_main_args.m_seed;
        }
        else if (arg == "--download")
        {
            if (i + 1 >= argc || !strncmp(argv[i + 1], "--", 2)) { // not moving argv[] index yet
                g_main_args.m_download = 'f'; // no value == force
                continue;
            }
            char d = tolower(argv[++i][0]); // char or 0
            switch (d) {
                case 'a':
                case 'f':
                case 'n': break;
                default: {
                    printf("Unknown argument of --download option, valid are auto, force and never.\n");
                    return -1;
                }
            }
            g_main_args.m_download = d;
        }
        else if (arg == "--preview-steps")
        {
            g_main_args.m_preview_im = true;
        }
        else if (arg == "--preview-steps-x8" || arg == "--preview-steps-8x")
        {
            g_main_args.m_preview_im = true;
            g_main_args.m_preview_8x = true;
        }
        else if (arg == "--decode-steps")
        {
            g_main_args.m_decode_im = true;
        }
        else if (arg == "--curl-parallel")
        {
            str = &g_main_args.m_curl_parallel;
        }
        else if (arg == "--res")
        {
            str = &g_main_args.m_res;
        }
        else
        {
            printf("Invalid command line argument: \"%s\".\n\n", arg.c_str());

            printf("--xl                Runs Stable Diffusion XL 1.0 instead of Stable Diffusion 1.5.\n");
            printf("--turbo             Runs Stable Diffusion Turbo 1.0 instead of Stable Diffusion 1.5.\n");
            printf("--models-path       Sets the folder containing the Stable Diffusion models.\n");
            printf("--ops-printf        During inference, writes the current operation to stdout.\n");
            printf("--output            Sets the output image file.\n");
            printf("--preview-steps     Save every diffusion step in low resolution.\n");
            printf("--preview-steps-x8  Magnify previews to full resolution.\n");
            printf("--decode-steps      Decode and save every diffusion step in full resolution.\n");
            printf("--decode-latents    Skips the diffusion, and decodes the specified latents file.\n");
            printf("--prompt            Sets the positive prompt.\n");
            printf("--neg-prompt        Sets the negative prompt.\n");
            printf("--steps             Sets the number of diffusion steps.\n");
            printf("--seed              Sets the seed.\n");
            printf("--save-latents      After the diffusion, saves the latents in the specified file.\n");
            printf("--decoder-calibrate (ONLY SD 1.5) Calibrates the quantized version of the VAE decoder.\n");
            printf("--not-tiled         (ONLY SDXL 1.0 and TURBO) Don't use the tiled VAE decoder.\n");
            printf("--res               (ONLY TURBO) Sets the output PNG file resolution. Default is \"512x512\".\n");
            printf("--ram               Uses the RAM WeightsProvider (Experimental).\n");
            printf("--download          A[uto] / F[orce] / N[ever] (re)download current model.\n");
            printf("--curl-parallel     Sets the number of parallel downloads with CURL. Default is 16.\n");
            printf("--rpi               Configures the models to run on a Raspberry Pi.\n");
            printf("--rpi-lowmem        Configures the models to run on a Raspberry Pi Zero 2.\n");
            printf("--threads           Sets the number of threads, values =< 0 mean max-N.\n");

            return -1;
        }

        if (str)
        {
            if (++i >= argc)
            {
                printf("Argument \"%s\" should be followed by a string.\n", arg.c_str());
                return -1;
            }

            *str = argv[i];
        }
    }

    trim(g_main_args.m_path_with_slash);
    if (g_main_args.m_path_with_slash.size() &&
        g_main_args.m_path_with_slash.find_last_of("/\\") != g_main_args.m_path_with_slash.size() - 1)
    {
        g_main_args.m_path_with_slash += "/";
    }

    if (!g_main_args.m_turbo && std::stoi(g_main_args.m_steps) < 3)
    {
        printf("--steps must be >= 3.");
        return -1;
    }

    if (g_main_args.m_threads.size())
    {
        int desired_threads = std::stoi(g_main_args.m_threads);
        if (desired_threads > 0) {
            n_threads = desired_threads;
        } else {
            n_threads = std::thread::hardware_concurrency();
            // according to cppreference.com, hardware_concurrency() can be uncomputable and return 0,
            // falling back to system calls then
#ifdef _WIN32
            if (!n_threads) {
                SYSTEM_INFO si;
                si.dwNumberOfProcessors = 0;
                GetSystemInfo(&si);
                n_threads = static_cast<unsigned>(si.dwNumberOfProcessors);
            }
#elif defined(__linux__)
            if (!n_threads)
                n_threads = static_cast<unsigned>(std::max(0L, sysconf(_SC_NPROCESSORS_ONLN)));
#else
#warning Number of threads can be default
#endif
            if (n_threads)
            {
                desired_threads = std::max(desired_threads, 1 - (int)n_threads); // use at least 1 thread
                n_threads = (desired_threads <= 0) ? n_threads + desired_threads : desired_threads;
            }
        }
        if (n_threads) {
            printf("threads: %d\n", n_threads);
        } else
            printf("Number of CPUs not detected, using default number of threads.\n");
    }

    if (!g_main_args.m_res.size())
    {
        if (g_main_args.m_xl && !g_main_args.m_turbo)
            g_main_args.m_res = "1024x1024";
        else
            g_main_args.m_res = "512x512";
    }
    else if (!g_main_args.m_turbo)
    {
        printf("--res can only be specified for SDXL Turbo.");
        return -1;
    }

    {
        auto d = g_main_args.m_res.find('x');
        if (d == std::string::npos)
        {
            printf("--res must be in the format 'WIDTHxHEIGHT', for example '512x512'.");
            return -1;
        }
        auto w = std::stoi(g_main_args.m_res.substr(0, d));
        auto h = std::stoi(g_main_args.m_res.substr(d + 1));
        if (w < 40)
        {
            printf("Width in the --res option must be 40 or greater.\n");
            return -1;
        }
        if (w <= 0 || w % 8 || h <= 0 || h % 8)
        {
            printf("Width and height in the --res option must be positive and a multiple of 8. "
                   "Try %ix%i.\n", std::max(40, w - w % 8), std::max(8, h - h % 8));
            return -1;
        }
        g_main_args.m_latw = w / 8;
        g_main_args.m_lath = h / 8;

        // automatically turn off tiled decoding for small images
        // because it will not use less memory, but will limit minimal size
        if (g_main_args.m_latw * g_main_args.m_lath <= 32 * 32) g_main_args.m_tiled = false;

        if (g_main_args.m_tiled && (g_main_args.m_latw < 32 || g_main_args.m_lath < 32))
        {
            printf("Resolution too small for the tiled decoder; either use resolution higher than 256x256 or the --not-tiled option.\n");
            return -1;
        }
    }

    try
    {
        int curl_parallel = std::stoi(g_main_args.m_curl_parallel);
        if (curl_parallel < 1 || curl_parallel > 128)
            throw std::invalid_argument("--curl-parallel must be between 1 and 128.");

        std::string full_repo_name;
        std::vector<std::string> dirs;
        std::vector<std::string> files;

        if (g_main_args.m_turbo)
        {
            repo_name = "stable-diffusion-xl-turbo-1.0-anyshape-onnxstream";
            full_repo_name = "vitoplantamura/" + repo_name;
            dirs = {
                "sdxl_tokenizer",
                "sdxl_text_encoder_1_fp32",
                "sdxl_text_encoder_2_fp32",
                "sdxl_unet_anyshape_fp16",
                "sdxl_vae_decoder_anyshape_fp16" };
            files = {
                "sdxl_tokenizer/vocab.txt",
                "sdxl_tokenizer/merges.txt",
                "sdxl_text_encoder_1_fp32/model.txt",
                "sdxl_text_encoder_2_fp32/model.txt",
                "sdxl_unet_anyshape_fp16/model.txt",
                "sdxl_vae_decoder_anyshape_fp16/model.txt" };
        }
        else if (g_main_args.m_xl)
        {
            repo_name = "stable-diffusion-xl-base-1.0-onnxstream";
            full_repo_name = "vitoplantamura/" + repo_name;
            dirs = {
                "sdxl_tokenizer",
                "sdxl_text_encoder_1_fp32",
                "sdxl_text_encoder_2_fp32",
                "sdxl_unet_fp16",
                "sdxl_vae_decoder_32x32_fp16",
                "sdxl_vae_decoder_fp16" };
            files = {
                "sdxl_tokenizer/vocab.txt",
                "sdxl_tokenizer/merges.txt",
                "sdxl_text_encoder_1_fp32/model.txt",
                "sdxl_text_encoder_2_fp32/model.txt",
                "sdxl_unet_fp16/model.txt",
                "sdxl_vae_decoder_32x32_fp16/model.txt",
                "sdxl_vae_decoder_fp16/model.txt" };
        }
        else
        {
            repo_name = "stable-diffusion-1.5-onnxstream";
            full_repo_name = "vitoplantamura/" + repo_name;
            dirs = {
                "tokenizer",
                "text_encoder_fp32",
                "unet_fp16",
                "vae_decoder_fp16",
                "vae_decoder_qu8" };
            files = {
                "tokenizer/vocab.txt",
                "tokenizer/merges.txt",
                "text_encoder_fp32/model.txt",
                "unet_fp16/model.txt",
                "vae_decoder_fp16/model.txt",
                "vae_decoder_qu8/model.txt",
                "vae_decoder_qu8/range_data.txt" };
        }

        if (g_main_args.m_download == 'f')
        {
            g_main_args.m_path_with_slash += repo_name + "/";
        }
        else
        {
            auto does_exist = [](const std::string& f) -> bool
            {
                FILE* test = fopen(f.c_str(), "r");
                if (test)
                    fclose(test);
                return test ? true : false;
            };

            if (!does_exist(g_main_args.m_path_with_slash + files.back()))
            {
                g_main_args.m_path_with_slash += repo_name + "/";
                if (!does_exist(g_main_args.m_path_with_slash + files.back())) {
                    if (g_main_args.m_download != 'n') {
                        g_main_args.m_download = 'f';
                    } else {
                        g_main_args.m_download = 0; // use invalid option
                    }   // to indicate that model is missing and downloading was disabled
                }
            }
        }

        if (g_main_args.m_download == 'f')
        {
            std::string url_with_slash = "https://huggingface.co/" + full_repo_name + "/resolve/main/";

            std::filesystem::create_directory(g_main_args.m_path_with_slash);

            for (auto& dir : dirs)
                std::filesystem::create_directory(g_main_args.m_path_with_slash + dir);

            auto download_file = [](const std::vector<std::pair<std::string, std::string>>& urls) -> void
            {
#ifdef _WIN32
                std::string null_device = "NUL";
#else
                std::string null_device = "/dev/null";
#endif
                std::string command = "curl --location --fail --silent --show-error --parallel ";

                for (const auto& url : urls)
                    command += " -o \"" + url.second + "\" \"" + url.first + "\" ";

                if (system((command + " >" + null_device + " 2>&1" ).c_str())) { // try silently first
                    printf("Download error, retrying command:\n%s\n", command.c_str());
                    if (system(command.c_str()))
                        throw std::invalid_argument("Download failed.");
                }
            };

            {
                std::vector<std::pair<std::string, std::string>> downloads;
                for (auto& file : files)
                    downloads.emplace_back(url_with_slash + file, g_main_args.m_path_with_slash + file);
                download_file(downloads);
            }

            {
                std::vector<std::string> fullnames;

                for (auto& file : files)
                {
                    size_t pos = file.find("/model.txt");
                    if (pos != std::string::npos && pos == file.size() - 10)
                    {
                        auto path = file.substr(0, pos);

                        Model model(n_threads);
                        model.set_weights_provider(CollectNamesWeightsProvider());
                        model.m_support_dynamic_shapes = true;
                        model.read_file((g_main_args.m_path_with_slash + file).c_str());
                        model.init();
                        auto& names = model.get_weights_provider<CollectNamesWeightsProvider>().m_names;

                        for (auto& name : names)
                        {
                            auto fn = path + "/" + name;
                            auto lpos = fn.find("_nchw.bin");
                            if (lpos != std::string::npos)
                                fn = fn.substr(0, lpos) + "_nhwc.bin";
                            fullnames.push_back(fn);
                        }
                    }
                }

                int counter = 0;
                std::vector<std::pair<std::string, std::string>> bin_files;
                for (auto& fullname : fullnames)
                {
                    printf("\rDownloading weights: %i/%i...", ++counter, (int)fullnames.size());
                    fflush(stdout);
                    bin_files.emplace_back(url_with_slash + fullname, g_main_args.m_path_with_slash + fullname);
                    if (counter % curl_parallel == 0 || counter == (int)fullnames.size())
                    {
                        download_file(bin_files);
                        bin_files.clear();
                    }
                }

                printf(" done!\n");
            }
        }
    }
    catch (const std::exception& e)
    {
        printf("=== ERROR === %s\n", e.what());
        return -1;
    }

    // "safe" model path in decoded images will be "./",
    // because given latents can be from other model
    if (g_main_args.m_decode_latents.size())
    {
        printf("Decoding latents.\n");
        try
        {
            if (!g_main_args.m_xl)
            {
                auto vec = ::read_file<tensor_vector<float>>(g_main_args.m_decode_latents.c_str());

                ncnn::Mat sample(64, 64, 4);
                memcpy((float*)sample, vec.data(), sample.total() * sizeof(float));

                if(g_main_args.m_preview_im)
                    sd_preview(sample, g_main_args.m_output, "_preview");
                ncnn::Mat x_samples_ddim = decoder_solver(sample);

                std::vector<std::uint8_t> buffer;
                buffer.resize(512 * 512 * 3);
                x_samples_ddim.to_pixels(buffer.data(), ncnn::Mat::PIXEL_RGB);

                save_image(buffer.data(), 512, 512, 0, g_main_args.m_output);
            }
            else
            {
                auto vec = ::read_file<tensor_vector<float>>(g_main_args.m_decode_latents.c_str());

                ncnn::Mat sample(g_main_args.m_latw, g_main_args.m_lath, 4);
                memcpy((float*)sample, vec.data(), sample.total() * sizeof(float));

                if(g_main_args.m_preview_im)
                    sdxl_preview(sample, g_main_args.m_output, "_preview");

                sdxl_decoder(sample, g_main_args.m_output, /* tiled */ g_main_args.m_tiled);
            }

            return 0;
        }
        catch (const std::exception& e)
        {
            printf("=== ERROR === %s\n", e.what());
            return -1;
        }

        return 0;
    }

<<<<<<< HEAD
    printf("\nm_path_with_slash: %s\n", g_main_args.m_path_with_slash.c_str());
    make_safe_model_path(repo_name);
    if (g_main_args.m_path_with_slash.length() < g_main_args.m_path_safe.length())
        g_main_args.m_path_safe = g_main_args.m_path_with_slash;
    printf("m_path_safe:       %s\n", g_main_args.m_path_safe.c_str());
    return -1;
=======
    if (!g_main_args.m_download) {
        printf("The model \"%s\" needs to be downloaded, "
               "but auto-downloading is disabled from command line.\n"
               "Exiting.\n",
               g_main_args.m_path_with_slash.c_str());
        return -1;
    }
>>>>>>> 07a52745

    try
    {
        double t1 = ncnn::get_current_time();
        if (!g_main_args.m_xl)
            stable_diffusion(g_main_args.m_prompt, g_main_args.m_output, std::stoi(g_main_args.m_steps), std::stoi(g_main_args.m_seed), g_main_args.m_neg_prompt);
        else
            stable_diffusion_xl(g_main_args.m_prompt, g_main_args.m_output, std::stoi(g_main_args.m_steps), g_main_args.m_neg_prompt, std::stoi(g_main_args.m_seed));
        t1 = (ncnn::get_current_time() - t1) / 1000.0;
        printf("\ntaken %.0fh %.0fm %.3fs\n", floor(t1 / 3600.), fmod(floor(t1 / 60.), 60.), std::min(fmod(t1, 60.), 59.999));
    }
    catch (const std::exception& e)
    {
        printf("=== ERROR === %s\n", e.what());
        return -1;
    }

#ifdef _WIN32

    PROCESS_MEMORY_COUNTERS info;
    GetProcessMemoryInfo(GetCurrentProcess(), &info, sizeof(info));
    auto pwss = (size_t)info.PeakWorkingSetSize;

    printf("peak working set size: %f GB\n", static_cast<float>(pwss) / 1024.0f / 1024.0f / 1024.0f);

#elif defined(__ANDROID__)

    struct rusage ru;
    if (!getrusage(RUSAGE_SELF, &ru)) {
        auto mrss = ru.ru_maxrss;

        printf("maximum resident set size: %f GB\n", static_cast<float>(mrss) / 1024.0f / 1024.0f);
    }

#endif

    return 0;
}<|MERGE_RESOLUTION|>--- conflicted
+++ resolved
@@ -2823,14 +2823,12 @@
         return 0;
     }
 
-<<<<<<< HEAD
     printf("\nm_path_with_slash: %s\n", g_main_args.m_path_with_slash.c_str());
     make_safe_model_path(repo_name);
     if (g_main_args.m_path_with_slash.length() < g_main_args.m_path_safe.length())
         g_main_args.m_path_safe = g_main_args.m_path_with_slash;
     printf("m_path_safe:       %s\n", g_main_args.m_path_safe.c_str());
-    return -1;
-=======
+
     if (!g_main_args.m_download) {
         printf("The model \"%s\" needs to be downloaded, "
                "but auto-downloading is disabled from command line.\n"
@@ -2838,8 +2836,10 @@
                g_main_args.m_path_with_slash.c_str());
         return -1;
     }
->>>>>>> 07a52745
-
+
+    return -1; // for now
+
+  
     try
     {
         double t1 = ncnn::get_current_time();
